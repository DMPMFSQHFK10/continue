---
title: Block Types
description: Overview of different block types
keywords: [blocks, types, overview]
sidebar_label: Types
---

# Block Types

## Models

Models are blocks that let you specify Large Language Models (LLMs) and other deep learning models to be used for various roles in the open-source IDE extension like Chat, Autocomplete, Edit, Embed, Rerank, etc. You can explore available models on [the hub](https://hub.continue.dev/explore/models).

Continue supports [many model providers](../../customize/model-providers), including Anthropic, OpenAI, Gemini, Ollama, Amazon Bedrock, Azure, xAI, DeepSeek, and more. Models can have one or more of the following roles depending on its capabilities, including `chat`, `edit`, `apply`, `autocomplete`, `embed`, and `rerank`. Read more about roles [here](../../customize/model-roles). View [`models`](../../reference.md#models) in the YAML Reference for more details.

## Context

Context blocks define a context provider which can be referenced in Chat with `@` to pull in data from external sources such as files and folders, a URL, Jira or Confluence, and Github issues, among others. [Explore context provider blocks](https://hub.continue.dev/explore/context) on the hub.

Learn more about context providers [here](../../reference.md#context), and check out [this guide](../../customize/tutorials/build-your-own-context-provider.mdx) to creating your own custom context provider. The `config.yaml` spec for context can be found [`here`](../../reference.md#context).

## Docs

Docs are blocks that point to documentation sites, which will be indexed locally and then can be referenced as context using @Docs in Chat. [Explore docs](https://hub.continue.dev/explore/docs) on the hub.

Learn more in the [@Docs deep dive](../../customize/deep-dives/docs.mdx), and view [`docs`](../../reference.md#docs) in the YAML Reference for more details.

## MCP Servers

Model Context Protocol (MCP) is a standard way of building and sharing tools for language models. MCP Servers can be defined in `mcpServers` blocks. [Explore MCP Servers](https://hub.continue.dev/explore/mcp) on the hub.

<<<<<<< HEAD
Learn more in the [Tools deep dive](../../customize/tools.mdx), and view [`mcpServers`](../../reference.md#mcpservers) in the YAML Reference for more details.
=======
Learn more in the [MCP deep dive](../../customize/deep-dives/mcp.mdx), and view [`mcpServers`](../../reference.md#mcpservers) in the YAML Reference for more details.
>>>>>>> df2fd3ee

## Rules

Rules blocks are instructions that your custom AI code assistant will always keep in mind - the contents of rules are inserted into the system message for all Chat requests. [Explore rules](https://hub.continue.dev/explore/rules) on the hub.

Learn more in the [rules deep dive](../../customize/deep-dives/rules.md), and view [`rules`](../../reference.md#rules) in the YAML Reference for more details.

## Prompts

Prompts blocks are pre-written, reusable prompts that can be referenced at any time during chat. They are especially useful as context for repetitive and/or complex tasks. [Explore prompts](https://hub.continue.dev/explore/prompts) on the hub.

Prompt blocks have the same syntax as [prompt files](../../customize/deep-dives/prompt-files.md). There are two important differences between prompt blocks and prompt files:

1. Currently, prompt blocks cannot use context providers
2. Prompt blocks are stored within `config.yaml` rather than `.continue/prompts` in project directory and

The `config.yaml` spec for `prompts` can be found [here](../../reference.md#prompts).

## Data

Data blocks allow you send your development data to custom destinations of your choice. Development data can be used for a variety of purposes, including analyzing usage, gathering insights, or fine-tuning models. You can read more about development data [here](../../customize/deep-dives/development-data.md). Explore data block examples [here](https://hub.continue.dev/explore/data).

Data destinations are configured in the [`data`](../../reference.md#data) section of `config.yaml`.<|MERGE_RESOLUTION|>--- conflicted
+++ resolved
@@ -29,11 +29,7 @@
 
 Model Context Protocol (MCP) is a standard way of building and sharing tools for language models. MCP Servers can be defined in `mcpServers` blocks. [Explore MCP Servers](https://hub.continue.dev/explore/mcp) on the hub.
 
-<<<<<<< HEAD
-Learn more in the [Tools deep dive](../../customize/tools.mdx), and view [`mcpServers`](../../reference.md#mcpservers) in the YAML Reference for more details.
-=======
 Learn more in the [MCP deep dive](../../customize/deep-dives/mcp.mdx), and view [`mcpServers`](../../reference.md#mcpservers) in the YAML Reference for more details.
->>>>>>> df2fd3ee
 
 ## Rules
 
