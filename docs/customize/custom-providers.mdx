--- conflicted
+++ resolved
@@ -264,9 +264,6 @@
 { "contextProviders": [{ "name": "url" }] }
 ```
 
-<<<<<<< HEAD
-### `@Tree`
-=======
 ### @Clipboard Context Provider – Reference Clipboard Items
 
 Reference recent clipboard items
@@ -288,7 +285,6 @@
 ```
 
 ### @Tree Context Provider – Reference Workspace File Structure
->>>>>>> 4752d7ab
 
 Reference the structure of your current workspace.
 
