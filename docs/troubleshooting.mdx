--- conflicted
+++ resolved
@@ -79,142 +79,6 @@
 - [VSCode keyboard shortcuts docs](https://code.visualstudio.com/docs/getstarted/keybindings)
 - [IntelliJ keyboard shortcut docs](https://www.jetbrains.com/help/idea/configuring-keyboard-and-mouse-shortcuts.html)
 
-<<<<<<< HEAD
-=======
-## FAQs
-
-### Networking Issues
-
-#### Configure Certificates
-
-If you're seeing a `fetch failed` error and your network requires custom certificates, you will need to configure them in your config file. In each of the objects in the `"models"` array, add `requestOptions.caBundlePath` like this:
-
-- YAML
-- JSON
-
-config.yaml
-
-```
-models:
-  - name: My Model
-    ...
-    requestOptions:
-      caBundlePath: /path/to/cert.pem
-```
-
-config.json
-
-```json
-{  "models": [    {      "title": "My Model",      ...      "requestOptions": {        "caBundlePath": "/path/to/cert.pem"      }    }  ],}
-```
-
-You may also set `requestOptions.caBundlePath` to an array of paths to multiple certificates.
-
-**_Windows VS Code Users_**: Installing the [win-ca](https://marketplace.visualstudio.com/items?itemName=ukoloff.win-ca) extension should also correct this issue.
-
-#### VS Code Proxy Settings
-
-If you are using VS Code and require requests to be made through a proxy, you are likely already set up through VS Code's [Proxy Server Support](https://code.visualstudio.com/docs/setup/network#_proxy-server-support). To double-check that this is enabled, use `cmd/ctrl` + `,` to open settings and search for "Proxy Support". Unless it is set to "off", then VS Code is responsible for making the request to the proxy.
-
-#### code-server
-
-Continue can be used in [code-server](https://coder.com/), but if you are running across an error in the logs that includes "This is likely because the editor is not running in a secure context", please see [their documentation on securely exposing code-server](https://coder.com/docs/code-server/latest/guide#expose-code-server).
-
-### I installed Continue, but don't see the sidebar window
-
-By default the Continue window is on the left side of VS Code, but it can be dragged to right side as well, which we recommend in our tutorial. In the situation where you have previously installed Continue and moved it to the right side, it may still be there. You can reveal Continue either by using cmd/ctrl+L or by clicking the button in the top right of VS Code to open the right sidebar.
-
-### I'm getting a 404 error from OpenAI
-
-If you have entered a valid API key and model, but are still getting a 404 error from OpenAI, this may be because you need to add credits to your billing account. You can do so from the [billing console](https://platform.openai.com/settings/organization/billing/overview). If you just want to check that this is in fact the cause of the error, you can try adding $1 to your account and checking whether the error persists.
-
-### I'm getting a 404 error from OpenRouter
-
-If you have entered a valid API key and model, but are still getting a 404 error from OpenRouter, this may be because models that do not support function calling will return an error to Continue when a request is sent. Example error: `HTTP 404 Not Found from https://openrouter.ai/api/v1/chat/completions`
-
-### Indexing issues
-
-If you are having persistent errors with indexing, our recommendation is to rebuild your index from scratch. Note that for large codebases this may take some time.
-
-This can be accomplished using the following command: `Continue: Rebuild codebase index`.
-
-### Agent mode is unavailable or tools aren't working
-
-If Agent mode is grayed out or tools aren't functioning properly, this is likely due to model capability configuration issues.
-
-<Info>
-  Continue uses system message tools as a fallback for models without native
-  tool support, so most models should work with Agent mode automatically.
-</Info>
-
-#### Check if your model has tool support
-
-1. Not all models support native tool/function calling, but Continue will automatically use system message tools as a fallback
-2. Try adding `capabilities: ["tool_use"]` to your model config to force tool support
-3. Verify your provider supports function calling or that system message tools are working correctly
-
-#### Tools Not Working
-
-If tools aren't being called:
-
-1. Ensure `tool_use` is in your capabilities
-2. Check that your API endpoint actually supports function calling
-3. Some providers may use different function calling formats
-
-#### Images Not Uploading
-
-If you can't upload images:
-
-1. Add `image_input` to capabilities
-2. Ensure your model actually supports vision (e.g., gpt-4-vision, claude-3)
-3. Check that your provider passes through image data
-
-#### Add capabilities
-
-If Continue's autodetection isn't working correctly, you can manually add capabilities in your `config.yaml`:
-
-```yaml
-models:
-  - name: my-model
-    provider: openai
-    model: gpt-4
-    capabilities:
-      - tool_use
-      - image_input
-```
-
-#### Verify with provider
-
-Some proxy services (like OpenRouter) or custom deployments may not preserve tool calling capabilities. Check your provider's documentation.
-
-#### Verifying Current Capabilities
-
-To see what capabilities Continue detected for your model:
-
-1. Check the mode selector tooltips - they indicate if tools are available
-2. Try uploading an image - if disabled, the model lacks `image_input`
-3. Check if Agent mode is available - requires `tool_use`
-
-See the [Model Capabilities guide](/customize/deep-dives/model-capabilities) for complete configuration details.
-
-### Android Studio - "Nothing to show" in Chat
-
-This can be fixed by selecting `Actions > Choose Boot runtime for the IDE` then selecting the latest version, and then restarting Android Studio. [See this thread](https://github.com/continuedev/continue/issues/596#issuecomment-1789327178) for details.
-
-### I received a "Codebase indexing disabled - Your Linux system lacks required CPU features (AVX2, FMA)" notification
-
-We use LanceDB as our vector database for codebase search features. On x64 Linux systems, LanceDB requires specific CPU features (FMA and AVX2) which may not be available on older processors.
-
-Most Continue features will work normally, including autocomplete and chat. However, commands that rely on codebase indexing, such as `@codebase`, `@files`, and `@folder`, will be disabled.
-
-For more details about this requirement, see the [LanceDB issue #2195](https://github.com/lancedb/lance/issues/2195).
-
-### How do I reset the state of the extension?
-
-Continue stores it's data in the `~/.continue` directory (%USERPROFILE%.continue\` on Windows).
-
-If you'd like to perform a clean reset of the extension, including removing all configuration files, indices, etc, you can remove this directory, uninstall, and then reinstall.
->>>>>>> 187d4455
 
 ## Still having trouble?
 
