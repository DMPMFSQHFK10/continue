--- conflicted
+++ resolved
@@ -3,7 +3,9 @@
 // Add immediate logging to debug Windows CI issues
 // Only log on Windows when DEBUG_CLI_TESTS is set
 if (process.env.DEBUG_CLI_TESTS === "1" && process.platform === "win32") {
-  console.error(`[CLI_START] Node ${process.version} on ${process.platform} ${process.arch}`);
+  console.error(
+    `[CLI_START] Node ${process.version} on ${process.platform} ${process.arch}`
+  );
   console.error(`[CLI_START] Args: ${JSON.stringify(process.argv)}`);
   console.error(`[CLI_START] CWD: ${process.cwd()}`);
   console.error(`[CLI_START] __dirname: ${import.meta.url}`);
@@ -75,18 +77,10 @@
       }
       logger.debug("Verbose logging enabled");
     }
-<<<<<<< HEAD
-    // Map CLI options to chat options
-    const chatOptions = {
-      ...options,
-      headless: options.print, // Map --print to headless mode
-    };
-    await chat(prompt, chatOptions);
-=======
+    // Map --print to headless mode
     options.headless = options.print;
     options.print = undefined;
     await chat(prompt, options);
->>>>>>> d755ad54
   });
 
 // Login subcommand
@@ -121,12 +115,14 @@
     console.error("[CLI_ERROR] Message:", error.message);
     console.error("[CLI_ERROR] Stack:", error.stack);
     console.error("[CLI_ERROR] Code:", error.code);
-    
+
     // More specific error messages
-    if (error.code === 'MODULE_NOT_FOUND') {
-      console.error("[CLI_ERROR] Missing module. This might be a build or path issue.");
+    if (error.code === "MODULE_NOT_FOUND") {
+      console.error(
+        "[CLI_ERROR] Missing module. This might be a build or path issue."
+      );
     }
-    
+
     process.exit(1);
   }
 }
