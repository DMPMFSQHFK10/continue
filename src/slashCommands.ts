--- conflicted
+++ resolved
@@ -20,11 +20,8 @@
   clear?: boolean;
   openConfigSelector?: boolean;
   openModelSelector?: boolean;
-<<<<<<< HEAD
   openMCPSelector?: boolean;
-=======
   compact?: boolean;
->>>>>>> 4effd5de
 } | null> {
   // Only trigger slash commands if slash is the very first character
   if (input.startsWith("/") && input.trim().startsWith("/")) {
@@ -137,20 +134,17 @@
         // Open model selector UI
         return { openModelSelector: true };
 
-<<<<<<< HEAD
       case "mcp":
         posthogService.capture("useSlashCommand", {
           name: "mcp",
         });
         // Open MCP management UI
         return { openMCPSelector: true };
-=======
       case "compact":
         posthogService.capture("useSlashCommand", {
           name: "compact",
         });
         return { compact: true };
->>>>>>> 4effd5de
 
       case "org":
         posthogService.capture("useSlashCommand", {
