--- conflicted
+++ resolved
@@ -12,7 +12,6 @@
     "eslint-plugin-import": "^2.29.1",
     "prettier": "^3.3.3",
     "prettier-plugin-tailwindcss": "^0.6.8",
-<<<<<<< HEAD
     "typescript": "^5.8.2"
   },
   "dependencies": {
@@ -20,8 +19,5 @@
     "dotenv": "^16.4.7",
     "openai": "^4.90.0",
     "readline-sync": "^1.4.10"
-=======
-    "typescript": "^5.6.3"
->>>>>>> 5919c5d3
   }
 }