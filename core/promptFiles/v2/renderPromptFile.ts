--- conflicted
+++ resolved
@@ -26,18 +26,8 @@
   }
 
   // Files
-<<<<<<< HEAD
   const resolvedFileUri = await resolveRelativePathInDir(name, extras.ide);
   if (resolvedFileUri) {
-    const content = `\`\`\`${name}\n${await extras.ide.readFile(resolvedFileUri)}\n\`\`\``;
-    return [
-      {
-        name: getUriPathBasename(resolvedFileUri),
-        content,
-        description: resolvedFileUri,
-      },
-=======
-  if (await extras.ide.fileExists(name)) {
     let subItems: ContextItem[] = [];
     if (name.endsWith(".prompt")) {
       // Recurse
@@ -48,11 +38,14 @@
       subItems.push(...items);
     }
 
-    const content = `\`\`\`${name}\n${await extras.ide.readFile(name)}\n\`\`\``;
+    const content = `\`\`\`${name}\n${await extras.ide.readFile(resolvedFileUri)}\n\`\`\``;
     return [
       ...subItems,
-      { name: getBasename(name), content, description: name },
->>>>>>> d2d3c306
+      {
+        name: getUriPathBasename(resolvedFileUri),
+        content,
+        description: resolvedFileUri,
+      },
     ];
   }
 
