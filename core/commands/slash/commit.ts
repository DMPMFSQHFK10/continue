--- conflicted
+++ resolved
@@ -5,18 +5,14 @@
   name: "commit",
   description: "Generate a commit message for current changes",
   run: async function* ({ ide, llm, input }) {
-<<<<<<< HEAD
     const diffs = await ide.getDiff();
     const diff = Object.values(diffs).join("\n");
-=======
-    const diff = await ide.getDiff();
 
     if (!diff || diff.trim() === "") {
       yield "No changes detected. Make sure you are in a git repository with current changes.";
       return;
     }
 
->>>>>>> 7fc2b9fa
     const prompt = `${diff}\n\nGenerate a commit message for the above set of changes. First, give a single sentence, no more than 80 characters. Then, after 2 line breaks, give a list of no more than 5 short bullet points, each no more than 40 characters. Output nothing except for the commit message, and don't surround it in quotes.`;
     for await (const chunk of llm.streamChat([
       { role: "user", content: prompt },
