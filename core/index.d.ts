--- conflicted
+++ resolved
@@ -750,12 +750,9 @@
   | "issue"
   | "repo-map"
   | "url"
-<<<<<<< HEAD
   | "web"
   | "discord"
-=======
   | "clipboard"
->>>>>>> 5a1437a2
   | string;
 
 export type TemplateType =
