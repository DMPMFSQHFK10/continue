<<<<<<< HEAD
import { ContinueConfig, IDE, IdeSettings } from "../../index.js";
import { ControlPlaneClient } from "../../control-plane/client.js";
=======
import { ControlPlaneClient } from "../../control-plane/client.js";
import { ContinueConfig, IDE, IdeSettings } from "../../index.js";
>>>>>>> e2a4a2cf
import doLoadConfig from "./doLoadConfig.js";
import { IProfileLoader } from "./IProfileLoader.js";

export default class LocalProfileLoader implements IProfileLoader {
  static ID = "local";
  profileId = LocalProfileLoader.ID;
  profileTitle = "Local Config";

  constructor(
    private ide: IDE,
    private ideSettingsPromise: Promise<IdeSettings>,
    private controlPlaneClient: ControlPlaneClient,
    private writeLog: (message: string) => Promise<void>,
  ) {}

  async doLoadConfig(): Promise<ContinueConfig> {
    return doLoadConfig(
      this.ide,
      this.ideSettingsPromise,
      this.controlPlaneClient,
      this.writeLog,
      undefined,
    );
  }

  setIsActive(isActive: boolean): void {}
}<|MERGE_RESOLUTION|>--- conflicted
+++ resolved
@@ -1,10 +1,5 @@
-<<<<<<< HEAD
-import { ContinueConfig, IDE, IdeSettings } from "../../index.js";
-import { ControlPlaneClient } from "../../control-plane/client.js";
-=======
 import { ControlPlaneClient } from "../../control-plane/client.js";
 import { ContinueConfig, IDE, IdeSettings } from "../../index.js";
->>>>>>> e2a4a2cf
 import doLoadConfig from "./doLoadConfig.js";
 import { IProfileLoader } from "./IProfileLoader.js";
 
