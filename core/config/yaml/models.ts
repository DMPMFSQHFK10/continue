--- conflicted
+++ resolved
@@ -38,12 +38,8 @@
   const { capabilities, ...rest } = model;
 
   let options: LLMOptions = {
-<<<<<<< HEAD
-    ...model,
+    ...rest,
     contextLength: model.defaultCompletionOptions?.contextLength ?? undefined,
-=======
-    ...rest,
->>>>>>> 5ca19ae4
     completionOptions: {
       ...(model.defaultCompletionOptions ?? {}),
       model: model.model,
