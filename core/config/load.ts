--- conflicted
+++ resolved
@@ -66,12 +66,6 @@
 } from "../util/paths";
 import { localPathToUri } from "../util/pathToUri";
 
-<<<<<<< HEAD
-=======
-import { ConfigResult, ConfigValidationError } from "@continuedev/config-yaml";
-import { useHub } from "../control-plane/env";
-import { localPathToUri } from "../util/pathToUri";
->>>>>>> 3af56906
 import {
   defaultContextProvidersJetBrains,
   defaultContextProvidersVsCode,
