--- conflicted
+++ resolved
@@ -14,15 +14,8 @@
 import { GlobalContext } from "../util/GlobalContext.js";
 import { getConfigJsonPath } from "../util/paths.js";
 
-<<<<<<< HEAD
 import { localPathToUri } from "../util/pathToUri.js";
 import { ConfigResult } from "./load.js";
-=======
-import { ConfigResult } from "@continuedev/config-yaml";
-import { pathToFileURL } from "url";
-import { controlPlaneEnv } from "../control-plane/env.js";
-import { usePlatform } from "../control-plane/flags.js";
->>>>>>> a2422780
 import {
   LOCAL_ONBOARDING_CHAT_MODEL,
   ONBOARDING_LOCAL_MODEL_TITLE,
