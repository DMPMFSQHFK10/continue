--- conflicted
+++ resolved
@@ -22,11 +22,8 @@
     logEditingData: z.boolean(),
     optInNextEditFeature: z.boolean(),
     enableExperimentalTools: z.boolean(),
-<<<<<<< HEAD
     onlyUseSystemMessageTools: z.boolean(),
-=======
     codebaseToolCallingOnly: z.boolean(),
->>>>>>> f512860a
 
     // `ui` in `ContinueConfig`
     showSessionTabs: z.boolean(),
@@ -192,15 +189,14 @@
     configCopy.experimental.optInNextEditFeature =
       sharedConfig.optInNextEditFeature;
   }
-<<<<<<< HEAD
   if (sharedConfig.onlyUseSystemMessageTools !== undefined) {
     configCopy.experimental.onlyUseSystemMessageTools =
       sharedConfig.onlyUseSystemMessageTools;
-=======
+  }
+
   if (sharedConfig.codebaseToolCallingOnly !== undefined) {
     configCopy.experimental.codebaseToolCallingOnly =
       sharedConfig.codebaseToolCallingOnly;
->>>>>>> f512860a
   }
 
   return configCopy;
