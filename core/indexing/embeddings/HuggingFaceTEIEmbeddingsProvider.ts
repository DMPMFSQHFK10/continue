import { Response } from "node-fetch";
<<<<<<< HEAD
import { EmbedOptions, FetchFunction } from "../../index.js";
=======
import {
  EmbeddingsProviderName,
  EmbedOptions,
  FetchFunction,
} from "../../index.js";
>>>>>>> e2a4a2cf
import { withExponentialBackoff } from "../../util/withExponentialBackoff.js";
import BaseEmbeddingsProvider from "./BaseEmbeddingsProvider.js";

class HuggingFaceTEIEmbeddingsProvider extends BaseEmbeddingsProvider {
  static providerName: EmbeddingsProviderName = "huggingface-tei";
  maxBatchSize = 32;

  static defaultOptions: Partial<EmbedOptions> | undefined = {
    apiBase: "http://localhost:8080",
    model: "tei",
  };

  constructor(options: EmbedOptions, fetch: FetchFunction) {
    super(options, fetch);
    // without this extra slash the last portion of the path will be dropped from the URL when using the node.js URL constructor
    if (!this.options.apiBase?.endsWith("/")) {
      this.options.apiBase += "/";
    }
    this.doInfoRequest().then((response) => {
      this.options.model = response.model_id;
      this.maxBatchSize = response.max_client_batch_size;
    });
  }

  async embed(chunks: string[]) {
    const promises = [];
    for (let i = 0; i < chunks.length; i += this.maxBatchSize) {
      promises.push(
        this.doEmbedRequest(chunks.slice(i, i + this.maxBatchSize)),
      );
    }
    const results = await Promise.all(promises);
    return results.flat();
  }

  async doEmbedRequest(batch: string[]): Promise<number[][]> {
    const resp = await withExponentialBackoff<Response>(() =>
      this.fetch(new URL("embed", this.options.apiBase), {
        method: "POST",
        body: JSON.stringify({
          inputs: batch,
        }),
        headers: {
          "Content-Type": "application/json",
        },
      }),
    );
    if (!resp.ok) {
      const text = await resp.text();
      const embedError = JSON.parse(text) as TEIEmbedErrorResponse;
      if (!embedError.error_type || !embedError.error) {
        throw new Error(text);
      }
      throw new TEIEmbedError(embedError);
    }
    return (await resp.json()) as number[][];
  }

  async doInfoRequest(): Promise<TEIInfoResponse> {
    const resp = await withExponentialBackoff<Response>(() =>
      this.fetch(new URL("info", this.options.apiBase), {
        method: "GET",
      }),
    );
    if (!resp.ok) {
      throw new Error(await resp.text());
    }
    return (await resp.json()) as TEIInfoResponse;
  }
}

class TEIEmbedError extends Error {
  constructor(teiResponse: TEIEmbedErrorResponse) {
    super(JSON.stringify(teiResponse));
  }
}

type TEIEmbedErrorResponse = {
  error: string;
  error_type: string;
};

type TEIInfoResponse = {
  model_id: string;
  model_sha: string;
  model_dtype: string;
  model_type: {
    embedding: {
      pooling: string;
    };
  };
  max_concurrent_requests: number;
  max_input_length: number;
  max_batch_tokens: number;
  max_batch_requests: number;
  max_client_batch_size: number;
  auto_truncate: boolean;
  tokenization_workers: number;
  version: string;
  sha: string;
  docker_label: string;
};

export default HuggingFaceTEIEmbeddingsProvider;<|MERGE_RESOLUTION|>--- conflicted
+++ resolved
@@ -1,13 +1,9 @@
 import { Response } from "node-fetch";
-<<<<<<< HEAD
-import { EmbedOptions, FetchFunction } from "../../index.js";
-=======
 import {
   EmbeddingsProviderName,
   EmbedOptions,
   FetchFunction,
 } from "../../index.js";
->>>>>>> e2a4a2cf
 import { withExponentialBackoff } from "../../util/withExponentialBackoff.js";
 import BaseEmbeddingsProvider from "./BaseEmbeddingsProvider.js";
 
