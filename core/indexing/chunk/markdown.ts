--- conflicted
+++ resolved
@@ -1,12 +1,6 @@
-<<<<<<< HEAD
-import type { ChunkWithoutID } from "../..";
-import { countTokens } from "../../llm/countTokens";
-import { basicChunker } from "./basic";
-=======
 import { ChunkWithoutID } from "../../index.js";
 import { countTokens } from "../../llm/countTokens.js";
 import { basicChunker } from "./basic.js";
->>>>>>> e877f8ab
 
 export function cleanFragment(
   fragment: string | undefined,
