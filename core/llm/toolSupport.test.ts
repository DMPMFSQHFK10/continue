--- conflicted
+++ resolved
@@ -151,23 +151,6 @@
     });
 
     it("should return undefined for Claude Haiku and Opus models", () => {
-<<<<<<< HEAD
-      expect(
-        supportsFn("anthropic.claude-3-5-haiku-20240307-v1:0"),
-      ).toBeUndefined();
-      expect(
-        supportsFn("anthropic.claude-3.5-haiku-20240620-v1:0"),
-      ).toBeUndefined();
-      expect(
-        supportsFn("anthropic.claude-3-7-haiku-20240620-v1:0"),
-      ).toBeUndefined();
-      expect(
-        supportsFn("anthropic.claude-3-5-opus-20240620-v1:0"),
-      ).toBeUndefined();
-      expect(
-        supportsFn("anthropic.claude-3.7-opus-20240620-v1:0"),
-      ).toBeUndefined();
-=======
       expect(supportsFn("anthropic.claude-3-5-haiku-20240307-v1:0")).toBe(
         false,
       );
@@ -179,7 +162,6 @@
       );
       expect(supportsFn("anthropic.claude-3-5-opus-20240620-v1:0")).toBe(false);
       expect(supportsFn("anthropic.claude-3.7-opus-20240620-v1:0")).toBe(false);
->>>>>>> 34002afe
     });
 
     it("should return undefined for other unsupported models", () => {
@@ -274,30 +256,17 @@
 
   describe("edge cases", () => {
     it("should handle empty model names", () => {
-<<<<<<< HEAD
       expect(NATIVE_TOOL_SUPPORT["continue-proxy"]("")).toBe(false);
-      expect(NATIVE_TOOL_SUPPORT["anthropic"]("")).toBeUndefined();
-      expect(NATIVE_TOOL_SUPPORT["openai"]("")).toBeUndefined();
+      expect(NATIVE_TOOL_SUPPORT["anthropic"]("")).toBe(false);
+      expect(NATIVE_TOOL_SUPPORT["openai"]("")).toBe(false);
       expect(NATIVE_TOOL_SUPPORT["gemini"]("")).toBe(false);
-      expect(NATIVE_TOOL_SUPPORT["bedrock"]("")).toBeUndefined();
-      expect(NATIVE_TOOL_SUPPORT["ollama"]("")).toBeUndefined();
-=======
-      expect(PROVIDER_TOOL_SUPPORT["continue-proxy"]("")).toBe(false);
-      expect(PROVIDER_TOOL_SUPPORT["anthropic"]("")).toBe(false);
-      expect(PROVIDER_TOOL_SUPPORT["openai"]("")).toBe(false);
-      expect(PROVIDER_TOOL_SUPPORT["gemini"]("")).toBe(false);
-      expect(PROVIDER_TOOL_SUPPORT["bedrock"]("")).toBe(false);
-      expect(PROVIDER_TOOL_SUPPORT["ollama"]("")).toBe(false);
->>>>>>> 34002afe
+      expect(NATIVE_TOOL_SUPPORT["bedrock"]("")).toBe(false);
+      expect(NATIVE_TOOL_SUPPORT["ollama"]("")).toBe(false);
     });
 
     it("should handle non-existent provider", () => {
       // @ts-ignore - Testing runtime behavior with invalid provider
-<<<<<<< HEAD
-      expect(NATIVE_TOOL_SUPPORT["non-existent"]).toBeUndefined();
-=======
-      expect(PROVIDER_TOOL_SUPPORT["non-existent"]).toBe(undefined);
->>>>>>> 34002afe
+      expect(NATIVE_TOOL_SUPPORT["non-existent"]).toBe(undefined);
     });
   });
 });