import {
  BrowserSerializedContinueConfig,
  ChatMessage,
  ContextItemWithId,
  ContextSubmenuItem,
  DiffLine,
  LLMFullCompletionOptions,
  MessageContent,
  PersistedSessionInfo,
  RangeInFile,
  SerializedContinueConfig,
  SessionInfo,
<<<<<<< HEAD
} from "./index.js";
import { AutocompleteInput } from "./autocomplete/completionProvider.js";
import { IdeProtocol } from "./web/webviewProtocol.js";
=======
} from ".";
import { AutocompleteInput } from "./autocomplete/completionProvider";
import { SiteIndexingConfig } from "./indexing/docs/preIndexedDocs";
import { IdeProtocol } from "./web/webviewProtocol";
>>>>>>> 895d91c0

export type ProtocolGeneratorType<T> = AsyncGenerator<{
  done?: boolean;
  content: T;
}>;

export interface ListHistoryOptions {
  offset?: number;
  limit?: number;
}

export type Protocol = {
  // New
  "update/modelChange": [string, void];
  // Special
  ping: [string, string];
  abort: [undefined, void];

  // History
  "history/list": [ListHistoryOptions, SessionInfo[]];
  "history/delete": [{ id: string }, void];
  "history/load": [{ id: string }, PersistedSessionInfo];
  "history/save": [PersistedSessionInfo, void];
  "devdata/log": [{ tableName: string; data: any }, void];
  "config/addOpenAiKey": [string, void];
  "config/addModel": [
    { model: SerializedContinueConfig["models"][number] },
    void,
  ];
  "config/ideSettingsUpdate": [IdeSettings, void];
  "config/getBrowserSerialized": [
    undefined,
    Promise<BrowserSerializedContinueConfig>,
  ];
  "config/deleteModel": [{ title: string }, void];
  "config/reload": [undefined, Promise<BrowserSerializedContinueConfig>];
  "context/getContextItems": [
    {
      name: string;
      query: string;
      fullInput: string;
      selectedCode: RangeInFile[];
    },
    Promise<ContextItemWithId[]>,
  ];
  "context/loadSubmenuItems": [
    { title: string },
    Promise<ContextSubmenuItem[]>,
  ];
  "context/addDocs": [SiteIndexingConfig, void];
  "autocomplete/complete": [AutocompleteInput, Promise<string[]>];
  "autocomplete/cancel": [undefined, void];
  "autocomplete/accept": [{ completionId: string }, void];
  "command/run": [
    {
      input: string;
      history: ChatMessage[];
      modelTitle: string;
      slashCommandName: string;
      contextItems: ContextItemWithId[];
      params: any;
      historyIndex: number;
      selectedCode: RangeInFile[];
    },
    ProtocolGeneratorType<string>,
  ];
  "llm/complete": [
    {
      prompt: string;
      completionOptions: LLMFullCompletionOptions;
      title: string;
    },
    string,
  ];
  "llm/listModels": [{ title: string }, string[] | undefined];
  "llm/streamComplete": [
    {
      prompt: string;
      completionOptions: LLMFullCompletionOptions;
      title: string;
    },
    ProtocolGeneratorType<string>,
  ];
  "llm/streamChat": [
    {
      messages: ChatMessage[];
      completionOptions: LLMFullCompletionOptions;
      title: string;
    },
    ProtocolGeneratorType<MessageContent>,
  ];
  streamDiffLines: [
    {
      prefix: string;
      highlighted: string;
      suffix: string;
      input: string;
      language: string | undefined;
      modelTitle: string | undefined;
    },
    ProtocolGeneratorType<DiffLine>,
  ];
};

export interface IdeSettings {
  remoteConfigServerUrl: string | undefined;
  remoteConfigSyncPeriod: number;
  userToken: string;
}

export type ReverseProtocol = IdeProtocol & {
  getIdeSettings: [undefined, IdeSettings];
  errorPopup: [{ message: string }, void];
};<|MERGE_RESOLUTION|>--- conflicted
+++ resolved
@@ -10,16 +10,10 @@
   RangeInFile,
   SerializedContinueConfig,
   SessionInfo,
-<<<<<<< HEAD
-} from "./index.js";
-import { AutocompleteInput } from "./autocomplete/completionProvider.js";
-import { IdeProtocol } from "./web/webviewProtocol.js";
-=======
 } from ".";
 import { AutocompleteInput } from "./autocomplete/completionProvider";
 import { SiteIndexingConfig } from "./indexing/docs/preIndexedDocs";
 import { IdeProtocol } from "./web/webviewProtocol";
->>>>>>> 895d91c0
 
 export type ProtocolGeneratorType<T> = AsyncGenerator<{
   done?: boolean;
