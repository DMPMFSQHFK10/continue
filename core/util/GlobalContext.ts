import fs from "node:fs";

import {
  salvageSharedConfig,
  sharedConfigSchema,
  SharedConfigSchema,
} from "../config/sharedConfig";

import { getGlobalContextFilePath } from "./paths";

export type GlobalContextType = {
  indexingPaused: boolean;
  selectedTabAutocompleteModel: string;
  lastSelectedProfileForWorkspace: { [workspaceIdentifier: string]: string };
  lastSelectedOrgIdForWorkspace: {
    [workspaceIdentifier: string]: string | null;
  };

  /**
   * This is needed to handle the case where a JetBrains user has created
   * docs embeddings using one provider, and then updates to a new provider.
   *
   * For VS Code users, it is unnecessary since we use transformers.js by default.
   */
  hasDismissedConfigTsNoticeJetBrains: boolean;
  hasAlreadyCreatedAPromptFile: boolean;
  showConfigUpdateToast: boolean;
<<<<<<< HEAD
  isSupportedLanceDbCpuTargetForLinux: boolean;
=======
  isSupportedLanceDbCpuTarget: boolean;
  sharedConfig: SharedConfigSchema;
>>>>>>> 98220179
};

/**
 * A way to persist global state
 */
export class GlobalContext {
  update<T extends keyof GlobalContextType>(
    key: T,
    value: GlobalContextType[T],
  ) {
    const filepath = getGlobalContextFilePath();
    if (!fs.existsSync(filepath)) {
      fs.writeFileSync(
        filepath,
        JSON.stringify(
          {
            [key]: value,
          },
          null,
          2,
        ),
      );
    } else {
      const data = fs.readFileSync(filepath, "utf-8");

      let parsed;
      try {
        parsed = JSON.parse(data);
      } catch (e: any) {
        console.warn(`Error updating global context: ${e}`);
        return;
      }

      parsed[key] = value;
      fs.writeFileSync(filepath, JSON.stringify(parsed, null, 2));
    }
  }

  get<T extends keyof GlobalContextType>(
    key: T,
  ): GlobalContextType[T] | undefined {
    const filepath = getGlobalContextFilePath();
    if (!fs.existsSync(filepath)) {
      return undefined;
    }

    const data = fs.readFileSync(filepath, "utf-8");
    try {
      const parsed = JSON.parse(data);
      return parsed[key];
    } catch (e: any) {
      console.warn(`Error parsing global context: ${e}`);
      return undefined;
    }
  }

  getSharedConfig(): SharedConfigSchema {
    const sharedConfig = this.get("sharedConfig") ?? {};
    const result = sharedConfigSchema.safeParse(sharedConfig);
    if (result.success) {
      return result.data;
    } else {
      // in case of damaged shared config, repair it
      // Attempt to salvage any values that are security concerns
      console.error("Failed to load shared config, salvaging...", result.error);
      const salvagedConfig = salvageSharedConfig(sharedConfig);
      this.update("sharedConfig", salvagedConfig);
      return salvagedConfig;
    }
  }

  updateSharedConfig(
    newValues: Partial<SharedConfigSchema>,
  ): SharedConfigSchema {
    const currentSharedConfig = this.getSharedConfig();
    const updatedSharedConfig = {
      ...currentSharedConfig,
      ...newValues,
    };
    this.update("sharedConfig", updatedSharedConfig);
    return updatedSharedConfig;
  }
}<|MERGE_RESOLUTION|>--- conflicted
+++ resolved
@@ -25,12 +25,8 @@
   hasDismissedConfigTsNoticeJetBrains: boolean;
   hasAlreadyCreatedAPromptFile: boolean;
   showConfigUpdateToast: boolean;
-<<<<<<< HEAD
-  isSupportedLanceDbCpuTargetForLinux: boolean;
-=======
   isSupportedLanceDbCpuTarget: boolean;
   sharedConfig: SharedConfigSchema;
->>>>>>> 98220179
 };
 
 /**
