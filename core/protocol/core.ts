--- conflicted
+++ resolved
@@ -202,12 +202,8 @@
     { contextItems: ContextItem[]; errorMessage?: string },
   ];
   "clipboardCache/add": [{ content: string }, void];
-<<<<<<< HEAD
   "controlPlane/openUrl": [{ path: string; orgSlug?: string }, void];
-=======
-  "controlPlane/openUrl": [{ path: string; orgSlug: string | undefined }, void];
   "controlPlane/getFreeTrialStatus": [undefined, FreeTrialStatus | null];
->>>>>>> 3a59368e
   isItemTooBig: [{ item: ContextItemWithId }, boolean];
   didChangeControlPlaneSessionInfo: [
     { sessionInfo: ControlPlaneSessionInfo | undefined },
