import { FromIdeProtocol } from "..";
import { ToIdeFromWebviewOrCoreProtocol } from "../ide";

import type {
  ContinueRcJson,
  FileStatsMap,
  FileType,
  IDE,
  IdeInfo,
  IdeSettings,
  IndexTag,
  Location,
  Problem,
  Range,
  RangeInFile,
  SignatureHelp,
  TerminalOptions,
  Thread,
} from "../..";

export class MessageIde implements IDE {
  constructor(
    private readonly request: <T extends keyof ToIdeFromWebviewOrCoreProtocol>(
      messageType: T,
      data: ToIdeFromWebviewOrCoreProtocol[T][0],
    ) => Promise<ToIdeFromWebviewOrCoreProtocol[T][1]>,
    private readonly on: <T extends keyof FromIdeProtocol>(
      messageType: T,
      callback: (data: FromIdeProtocol[T][0]) => FromIdeProtocol[T][1],
    ) => void,
  ) {}

  async readSecrets(keys: string[]): Promise<Record<string, string>> {
    return this.request("readSecrets", { keys });
  }

  async writeSecrets(secrets: { [key: string]: string }): Promise<void> {
    return this.request("writeSecrets", { secrets });
  }

  fileExists(fileUri: string): Promise<boolean> {
    return this.request("fileExists", { filepath: fileUri });
  }

  async gotoDefinition(location: Location): Promise<RangeInFile[]> {
    return this.request("gotoDefinition", { location });
  }

<<<<<<< HEAD
  async getReferences(location: Location): Promise<RangeInFile[]> {
    return this.request("getReferences", { location });
=======
  async gotoTypeDefinition(location: Location): Promise<RangeInFile[]> {
    return this.request("gotoTypeDefinition", { location });
  }

  async getSignatureHelp(location: Location): Promise<SignatureHelp | null> {
    return this.request("getSignatureHelp", { location });
>>>>>>> 076ff3ef
  }

  onDidChangeActiveTextEditor(callback: (fileUri: string) => void): void {
    this.on("didChangeActiveTextEditor", (data) => callback(data.filepath));
  }

  getIdeSettings(): Promise<IdeSettings> {
    return this.request("getIdeSettings", undefined);
  }

  getFileStats(files: string[]): Promise<FileStatsMap> {
    return this.request("getFileStats", { files });
  }
  getGitRootPath(dir: string): Promise<string | undefined> {
    return this.request("getGitRootPath", { dir });
  }

  listDir(dir: string): Promise<[string, FileType][]> {
    return this.request("listDir", { dir });
  }

  showToast: IDE["showToast"] = (...params) => {
    return this.request("showToast", params);
  };

  getRepoName(dir: string): Promise<string | undefined> {
    return this.request("getRepoName", { dir });
  }

  getDebugLocals(threadIndex: number): Promise<string> {
    return this.request("getDebugLocals", { threadIndex });
  }

  getTopLevelCallStackSources(
    threadIndex: number,
    stackDepth: number,
  ): Promise<string[]> {
    return this.request("getTopLevelCallStackSources", {
      threadIndex,
      stackDepth,
    });
  }

  getAvailableThreads(): Promise<Thread[]> {
    return this.request("getAvailableThreads", undefined);
  }

  getTags(artifactId: string): Promise<IndexTag[]> {
    return this.request("getTags", artifactId);
  }

  getIdeInfo(): Promise<IdeInfo> {
    return this.request("getIdeInfo", undefined);
  }

  readRangeInFile(filepath: string, range: Range): Promise<string> {
    return this.request("readRangeInFile", { filepath, range });
  }

  isTelemetryEnabled(): Promise<boolean> {
    return this.request("isTelemetryEnabled", undefined);
  }

  isWorkspaceRemote(): Promise<boolean> {
    return this.request("isWorkspaceRemote", undefined);
  }

  getUniqueId(): Promise<string> {
    return this.request("getUniqueId", undefined);
  }

  getWorkspaceConfigs(): Promise<ContinueRcJson[]> {
    return this.request("getWorkspaceConfigs", undefined);
  }

  async getDiff(includeUnstaged: boolean) {
    return await this.request("getDiff", { includeUnstaged });
  }

  async getClipboardContent(): Promise<{ text: string; copiedAt: string }> {
    return {
      text: "",
      copiedAt: new Date().toISOString(),
    };
  }

  async getTerminalContents() {
    return await this.request("getTerminalContents", undefined);
  }

  async getWorkspaceDirs(): Promise<string[]> {
    return await this.request("getWorkspaceDirs", undefined);
  }

  async showLines(
    fileUri: string,
    startLine: number,
    endLine: number,
  ): Promise<void> {
    return await this.request("showLines", {
      filepath: fileUri,
      startLine,
      endLine,
    });
  }

  async writeFile(fileUri: string, contents: string): Promise<void> {
    await this.request("writeFile", { path: fileUri, contents });
  }

  async showVirtualFile(title: string, contents: string): Promise<void> {
    await this.request("showVirtualFile", { name: title, content: contents });
  }

  async openFile(fileUri: string): Promise<void> {
    await this.request("openFile", { path: fileUri });
  }

  async openUrl(url: string): Promise<void> {
    await this.request("openUrl", url);
  }

  async runCommand(command: string, options?: TerminalOptions): Promise<void> {
    await this.request("runCommand", { command, options });
  }

  async saveFile(fileUri: string): Promise<void> {
    await this.request("saveFile", { filepath: fileUri });
  }

  async readFile(fileUri: string): Promise<string> {
    return await this.request("readFile", { filepath: fileUri });
  }

  getOpenFiles(): Promise<string[]> {
    return this.request("getOpenFiles", undefined);
  }

  getCurrentFile() {
    return this.request("getCurrentFile", undefined);
  }

  getPinnedFiles(): Promise<string[]> {
    return this.request("getPinnedFiles", undefined);
  }

  getSearchResults(query: string, maxResults?: number): Promise<string> {
    return this.request("getSearchResults", { query, maxResults });
  }

  getFileResults(pattern: string): Promise<string[]> {
    return this.request("getFileResults", { pattern });
  }

  getProblems(fileUri: string): Promise<Problem[]> {
    return this.request("getProblems", { filepath: fileUri });
  }

  subprocess(command: string, cwd?: string): Promise<[string, string]> {
    return this.request("subprocess", { command, cwd });
  }

  async getBranch(dir: string): Promise<string> {
    return this.request("getBranch", { dir });
  }
}<|MERGE_RESOLUTION|>--- conflicted
+++ resolved
@@ -46,17 +46,18 @@
     return this.request("gotoDefinition", { location });
   }
 
-<<<<<<< HEAD
   async getReferences(location: Location): Promise<RangeInFile[]> {
     return this.request("getReferences", { location });
-=======
   async gotoTypeDefinition(location: Location): Promise<RangeInFile[]> {
     return this.request("gotoTypeDefinition", { location });
   }
 
+  async gotoTypeDefinition(location: Location): Promise<RangeInFile[]> {
+    return this.request("gotoTypeDefinition", { location });
+  }
+
   async getSignatureHelp(location: Location): Promise<SignatureHelp | null> {
     return this.request("getSignatureHelp", { location });
->>>>>>> 076ff3ef
   }
 
   onDidChangeActiveTextEditor(callback: (fileUri: string) => void): void {
