--- conflicted
+++ resolved
@@ -1,8 +1,4 @@
-<<<<<<< HEAD
-import type { RangeInFileWithContents } from "../commands/util";
-=======
 import { RangeInFile } from "../index.js";
->>>>>>> e877f8ab
 
 export type RecentlyEditedRange = RangeInFile & {
   timestamp: number;
