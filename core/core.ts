import path from "path";

import { fetchwithRequestOptions } from "@continuedev/fetch";
import ignore from "ignore";
import * as URI from "uri-js";
import { v4 as uuidv4 } from "uuid";

import { CompletionProvider } from "./autocomplete/CompletionProvider";
import { ConfigHandler } from "./config/ConfigHandler";
import { SYSTEM_PROMPT_DOT_FILE } from "./config/getSystemPromptDotFile";
import {
  setupBestConfig,
  setupLocalConfig,
  setupLocalConfigAfterFreeTrial,
  setupQuickstartConfig,
} from "./config/onboarding";
import { addContextProvider, addModel, deleteModel } from "./config/util";
import { recentlyEditedFilesCache } from "./context/retrieval/recentlyEditedFilesCache";
import { ContinueServerClient } from "./continueServer/stubs/client";
import { getAuthUrlForTokenPage } from "./control-plane/auth/index";
import { ControlPlaneClient } from "./control-plane/client";
import { streamDiffLines } from "./edit/streamDiffLines";
import { CodebaseIndexer, PauseToken } from "./indexing/CodebaseIndexer";
import DocsService from "./indexing/docs/DocsService";
import { getAllSuggestedDocs } from "./indexing/docs/suggestions";
import { defaultIgnoreFile } from "./indexing/ignore.js";
import Ollama from "./llm/llms/Ollama";
import { createNewPromptFileV2 } from "./promptFiles/v2/createNewPromptFile";
import { callTool } from "./tools/callTool";
import { ChatDescriber } from "./util/chatDescriber";
import { clipboardCache } from "./util/clipboardCache";
import { logDevData } from "./util/devdata";
import { DevDataSqliteDb } from "./util/devdataSqlite";
import { GlobalContext } from "./util/GlobalContext";
import historyManager from "./util/history";
import {
  editConfigJson,
  getConfigJsonPath,
  setupInitialDotContinueDirectory,
} from "./util/paths";
import { localPathToUri } from "./util/pathToUri";
import { Telemetry } from "./util/posthog";
import { getSymbolsForManyFiles } from "./util/treeSitter";
import { TTS } from "./util/tts";

import {
  ChatMessage,
  DiffLine,
  PromptLog,
  type ContextItemId,
  type IDE,
  type IndexingProgressUpdate,
} from ".";

import { getControlPlaneEnv } from "./control-plane/env";
import type { FromCoreProtocol, ToCoreProtocol } from "./protocol";
import type { IMessenger, Message } from "./protocol/messenger";
<<<<<<< HEAD
import { finalToBrowserConfig } from "./config/load";
import { controlPlaneEnv } from "./control-plane/env";
=======
>>>>>>> b1ecf7b4

export class Core {
  // implements IMessenger<ToCoreProtocol, FromCoreProtocol>
  configHandler: ConfigHandler;
  codebaseIndexerPromise: Promise<CodebaseIndexer>;
  completionProvider: CompletionProvider;
  continueServerClientPromise: Promise<ContinueServerClient>;
  codebaseIndexingState: IndexingProgressUpdate;
  controlPlaneClient: ControlPlaneClient;
  private docsService: DocsService;
  private globalContext = new GlobalContext();

  private readonly indexingPauseToken = new PauseToken(
    this.globalContext.get("indexingPaused") === true,
  );

  private abortedMessageIds: Set<string> = new Set();

  private async config() {
    return (await this.configHandler.loadConfig()).config;
  }

  invoke<T extends keyof ToCoreProtocol>(
    messageType: T,
    data: ToCoreProtocol[T][0],
  ): ToCoreProtocol[T][1] {
    return this.messenger.invoke(messageType, data);
  }

  send<T extends keyof FromCoreProtocol>(
    messageType: T,
    data: FromCoreProtocol[T][0],
    messageId?: string,
  ): string {
    return this.messenger.send(messageType, data, messageId);
  }

  // TODO: It shouldn't actually need an IDE type, because this can happen
  // through the messenger (it does in the case of any non-VS Code IDEs already)
  constructor(
    private readonly messenger: IMessenger<ToCoreProtocol, FromCoreProtocol>,
    private readonly ide: IDE,
    private readonly onWrite: (text: string) => Promise<void> = async () => {},
  ) {
    // Ensure .continue directory is created
    setupInitialDotContinueDirectory();

    this.codebaseIndexingState = {
      status: "loading",
      desc: "loading",
      progress: 0,
    };

    const ideSettingsPromise = messenger.request("getIdeSettings", undefined);
    const sessionInfoPromise = messenger.request("getControlPlaneSessionInfo", {
      silent: true,
      useOnboarding: false,
    });

    this.controlPlaneClient = new ControlPlaneClient(
      sessionInfoPromise,
      ideSettingsPromise,
    );

    this.configHandler = new ConfigHandler(
      this.ide,
      ideSettingsPromise,
      this.onWrite,
      this.controlPlaneClient,
    );

    this.docsService = DocsService.createSingleton(
      this.configHandler,
      this.ide,
      this.messenger,
    );

    this.configHandler.onConfigUpdate(
      async ({ config, errors, configLoadInterrupted }) => {
        this.messenger.send("configUpdate", {
          result: {
            config: config && finalToBrowserConfig(config),
            configLoadInterrupted,
            errors,
          },
          profileId: this.configHandler.currentProfile.profileDescription.id,
        });
      },
    );

    this.configHandler.onDidChangeAvailableProfiles((profiles) =>
      this.messenger.send("didChangeAvailableProfiles", { profiles }),
    );

    // Codebase Indexer and ContinueServerClient depend on IdeSettings
    let codebaseIndexerResolve: (_: any) => void | undefined;
    this.codebaseIndexerPromise = new Promise(
      async (resolve) => (codebaseIndexerResolve = resolve),
    );

    let continueServerClientResolve: (_: any) => void | undefined;
    this.continueServerClientPromise = new Promise(
      (resolve) => (continueServerClientResolve = resolve),
    );

    void ideSettingsPromise.then((ideSettings) => {
      const continueServerClient = new ContinueServerClient(
        ideSettings.remoteConfigServerUrl,
        ideSettings.userToken,
      );
      continueServerClientResolve(continueServerClient);

      codebaseIndexerResolve(
        new CodebaseIndexer(
          this.configHandler,
          this.ide,
          this.indexingPauseToken,
          continueServerClient,
        ),
      );

      // Index on initialization
      void this.ide.getWorkspaceDirs().then(async (dirs) => {
        // Respect pauseCodebaseIndexOnStart user settings
        if (ideSettings.pauseCodebaseIndexOnStart) {
          this.indexingPauseToken.paused = true;
          void this.messenger.request("indexProgress", {
            progress: 0,
            desc: "Initial Indexing Skipped",
            status: "paused",
          });
          return;
        }

        void this.refreshCodebaseIndex(dirs);
      });
    });

    const getLlm = async () => {
      const { config } = await this.configHandler.loadConfig();
      const selected = this.globalContext.get("selectedTabAutocompleteModel");
      return (
        config?.tabAutocompleteModels?.find(
          (model) => model.title === selected,
        ) ?? config?.tabAutocompleteModels?.[0]
      );
    };
    this.completionProvider = new CompletionProvider(
      this.configHandler,
      ide,
      getLlm,
      (e) => {},
      (..._) => Promise.resolve([]),
    );

    const on = this.messenger.on.bind(this.messenger);

    // Note, VsCode's in-process messenger doesn't do anything with this
    // It will only show for jetbrains
    this.messenger.onError((err) => {
      console.error(err);
      void Telemetry.capture("core_messenger_error", {
        message: err.message,
        stack: err.stack,
      });
      void this.ide.showToast("error", err.message);
    });

    on("update/selectTabAutocompleteModel", async (msg) => {
      this.globalContext.update("selectedTabAutocompleteModel", msg.data);
      void this.configHandler.reloadConfig();
    });

    // Special
    on("abort", (msg) => {
      this.abortedMessageIds.add(msg.messageId);
    });

    on("ping", (msg) => {
      if (msg.data !== "ping") {
        throw new Error("ping message incorrect");
      }
      return "pong";
    });

    // History
    on("history/list", (msg) => {
      return historyManager.list(msg.data);
    });

    on("history/delete", (msg) => {
      historyManager.delete(msg.data.id);
    });

    on("history/load", (msg) => {
      return historyManager.load(msg.data.id);
    });

    on("history/save", (msg) => {
      historyManager.save(msg.data);
    });

    // Dev data
    on("devdata/log", (msg) => {
      logDevData(msg.data.tableName, msg.data.data);
    });

    // Edit config
    on("config/addModel", (msg) => {
      const model = msg.data.model;
      addModel(model, msg.data.role);
      void this.configHandler.reloadConfig();
    });

    on("config/deleteModel", (msg) => {
      deleteModel(msg.data.title);
      void this.configHandler.reloadConfig();
    });

    on("config/newPromptFile", async (msg) => {
      await createNewPromptFileV2(
        this.ide,
        (await this.config())?.experimental?.promptPath,
      );
      await this.configHandler.reloadConfig();
    });

    on("config/openProfile", async (msg) => {
      await this.configHandler.openConfigProfile(msg.data.profileId);
    });

    on("config/reload", async (msg) => {
      void this.configHandler.reloadConfig();
      return await this.configHandler.getSerializedConfig();
    });

    on("config/ideSettingsUpdate", (msg) => {
      this.configHandler.updateIdeSettings(msg.data);
    });
    on("config/listProfiles", (msg) => {
      return this.configHandler.listProfiles();
    });

    on("config/addContextProvider", async (msg) => {
      addContextProvider(msg.data);
    });

    on("controlPlane/openUrl", async (msg) => {
      const env = await getControlPlaneEnv(this.ide.getIdeSettings());
      await this.messenger.request("openUrl", `${env.APP_URL}${msg.data.path}`);
    });

    // Context providers
    on("context/addDocs", async (msg) => {
      void this.docsService.indexAndAdd(msg.data);
    });

    on("context/removeDocs", async (msg) => {
      await this.docsService.delete(msg.data.startUrl);
    });

    on("context/indexDocs", async (msg) => {
      await this.docsService.syncDocsWithPrompt(msg.data.reIndex);
    });

    on("context/loadSubmenuItems", async (msg) => {
      const config = await this.config();
      if (!config) {
        return [];
      }

      const items = await config.contextProviders
        ?.find((provider) => provider.description.title === msg.data.title)
        ?.loadSubmenuItems({
          config,
          ide: this.ide,
          fetch: (url, init) =>
            fetchwithRequestOptions(url, init, config.requestOptions),
        });
      return items || [];
    });

    on("context/getContextItems", async (msg) => {
      const { name, query, fullInput, selectedCode, selectedModelTitle } =
        msg.data;
      const config = await this.config();
      if (!config) {
        return [];
      }

      const llm = await this.configHandler.llmFromTitle(selectedModelTitle);
      const provider = config.contextProviders?.find(
        (provider) => provider.description.title === name,
      );
      if (!provider) {
        return [];
      }

      try {
        const id: ContextItemId = {
          providerTitle: provider.description.title,
          itemId: uuidv4(),
        };

        const items = await provider.getContextItems(query, {
          config,
          llm,
          embeddingsProvider: config.embeddingsProvider,
          fullInput,
          ide,
          selectedCode,
          reranker: config.reranker,
          fetch: (url, init) =>
            fetchwithRequestOptions(url, init, config.requestOptions),
        });

        void Telemetry.capture(
          "useContextProvider",
          {
            name: provider.description.title,
          },
          true,
        );

        return items.map((item) => ({
          ...item,
          id,
        }));
      } catch (e) {
        void this.ide.showToast(
          "error",
          `Error getting context items from ${name}: ${e}`,
        );
        return [];
      }
    });

    on("context/getSymbolsForFiles", async (msg) => {
      const { uris } = msg.data;
      return await getSymbolsForManyFiles(uris, this.ide);
    });

    on("config/getSerializedProfileInfo", async (msg) => {
      return {
        result: await this.configHandler.getSerializedConfig(),
        profileId: this.configHandler.currentProfile.profileDescription.id,
      };
    });

    on("clipboardCache/add", (msg) => {
      const added = clipboardCache.add(uuidv4(), msg.data.content);
      if (added) {
        this.messenger.send("refreshSubmenuItems", {
          providers: ["clipboard"],
        });
      }
    });

    async function* llmStreamChat(
      configHandler: ConfigHandler,
      abortedMessageIds: Set<string>,
      msg: Message<ToCoreProtocol["llm/streamChat"][0]>,
    ): AsyncGenerator<ChatMessage, PromptLog> {
      const { config } = await configHandler.loadConfig();
      if (!config) {
        throw new Error("Config not loaded");
      }

      // Stop TTS on new StreamChat
      if (config.experimental?.readResponseTTS) {
        void TTS.kill();
      }

      const model = await configHandler.llmFromTitle(msg.data.title);

      const gen = model.streamChat(
        msg.data.messages,
        new AbortController().signal,
        msg.data.completionOptions,
      );
      let next = await gen.next();
      while (!next.done) {
        if (abortedMessageIds.has(msg.messageId)) {
          abortedMessageIds.delete(msg.messageId);
          next = await gen.return({
            modelTitle: model.title ?? model.model,
            completion: "",
            prompt: "",
            completionOptions: {
              ...msg.data.completionOptions,
              model: model.model,
            },
          });
          break;
        }

        const chunk = next.value;

        yield chunk;
        next = await gen.next();
      }

      if (config.experimental?.readResponseTTS && "completion" in next.value) {
        void TTS.read(next.value?.completion);
      }

      void Telemetry.capture(
        "chat",
        {
          model: model.model,
          provider: model.providerName,
        },
        true,
      );

      if (!next.done) {
        throw new Error("Will never happen");
      }

      return next.value;
    }

    on("llm/streamChat", (msg) =>
      llmStreamChat(this.configHandler, this.abortedMessageIds, msg),
    );

    async function* llmStreamComplete(
      configHandler: ConfigHandler,
      abortedMessageIds: Set<string>,
      msg: Message<ToCoreProtocol["llm/streamComplete"][0]>,
    ): AsyncGenerator<string, PromptLog> {
      const model = await configHandler.llmFromTitle(msg.data.title);
      const gen = model.streamComplete(
        msg.data.prompt,
        new AbortController().signal,
        msg.data.completionOptions,
      );
      let next = await gen.next();
      while (!next.done) {
        if (abortedMessageIds.has(msg.messageId)) {
          abortedMessageIds.delete(msg.messageId);
          next = await gen.return({
            modelTitle: model.title ?? model.model,
            completion: "",
            prompt: "",
            completionOptions: {
              ...msg.data.completionOptions,
              model: model.model,
            },
          });
          break;
        }
        yield next.value;
        next = await gen.next();
      }
      if (!next.done) {
        throw new Error("This will never happen");
      }
      return next.value;
    }

    on("llm/streamComplete", (msg) =>
      llmStreamComplete(this.configHandler, this.abortedMessageIds, msg),
    );

    on("llm/complete", async (msg) => {
      const model = await this.configHandler.llmFromTitle(msg.data.title);
      const completion = await model.complete(
        msg.data.prompt,
        new AbortController().signal,
        msg.data.completionOptions,
      );
      return completion;
    });
    on("llm/listModels", async (msg) => {
      const { config } = await this.configHandler.loadConfig();
      if (!config) {
        return [];
      }

      const model =
        config.models.find((model) => model.title === msg.data.title) ??
        config.models.find((model) => model.title?.startsWith(msg.data.title));
      try {
        if (model) {
          return await model.listModels();
        } else {
          if (msg.data.title === "Ollama") {
            const models = await new Ollama({ model: "" }).listModels();
            return models;
          } else {
            return undefined;
          }
        }
      } catch (e) {
        console.debug(`Error listing Ollama models: ${e}`);
        return undefined;
      }
    });

    // Provide messenger to utils so they can interact with GUI + state
    TTS.messenger = this.messenger;
    ChatDescriber.messenger = this.messenger;

    on("tts/kill", async () => {
      void TTS.kill();
    });

    on("chatDescriber/describe", async (msg) => {
      const currentModel = await this.configHandler.llmFromTitle(
        msg.data.selectedModelTitle,
      );
      return await ChatDescriber.describe(currentModel, {}, msg.data.text);
    });

    async function* runNodeJsSlashCommand(
      configHandler: ConfigHandler,
      abortedMessageIds: Set<string>,
      msg: Message<ToCoreProtocol["command/run"][0]>,
      messenger: IMessenger<ToCoreProtocol, FromCoreProtocol>,
    ): AsyncGenerator<string> {
      const {
        input,
        history,
        modelTitle,
        slashCommandName,
        contextItems,
        params,
        historyIndex,
        selectedCode,
      } = msg.data;

      const { config } = await configHandler.loadConfig();
      if (!config) {
        throw new Error("Config not loaded");
      }

      const llm = await configHandler.llmFromTitle(modelTitle);
      const slashCommand = config.slashCommands?.find(
        (sc) => sc.name === slashCommandName,
      );
      if (!slashCommand) {
        throw new Error(`Unknown slash command ${slashCommandName}`);
      }

      void Telemetry.capture(
        "useSlashCommand",
        {
          name: slashCommandName,
        },
        true,
      );

      const checkActiveInterval = setInterval(() => {
        if (abortedMessageIds.has(msg.messageId)) {
          abortedMessageIds.delete(msg.messageId);
          clearInterval(checkActiveInterval);
        }
      }, 100);

      try {
        for await (const content of slashCommand.run({
          input,
          history,
          llm,
          contextItems,
          params,
          ide,
          addContextItem: (item) => {
            void messenger.request("addContextItem", {
              item,
              historyIndex,
            });
          },
          selectedCode,
          config,
          fetch: (url, init) =>
            fetchwithRequestOptions(url, init, config.requestOptions),
        })) {
          if (abortedMessageIds.has(msg.messageId)) {
            abortedMessageIds.delete(msg.messageId);
            clearInterval(checkActiveInterval);
            break;
          }
          if (content) {
            yield content;
          }
        }
      } catch (e) {
        throw e;
      } finally {
        clearInterval(checkActiveInterval);
      }
    }
    on("command/run", (msg) =>
      runNodeJsSlashCommand(
        this.configHandler,
        this.abortedMessageIds,
        msg,
        this.messenger,
      ),
    );

    // Autocomplete
    on("autocomplete/complete", async (msg) => {
      const outcome =
        await this.completionProvider.provideInlineCompletionItems(
          msg.data,
          undefined,
        );
      return outcome ? [outcome.completion] : [];
    });
    on("autocomplete/accept", async (msg) => {
      this.completionProvider.accept(msg.data.completionId);
    });
    on("autocomplete/cancel", async (msg) => {
      this.completionProvider.cancel();
    });

    async function* streamDiffLinesGenerator(
      configHandler: ConfigHandler,
      abortedMessageIds: Set<string>,
      msg: Message<ToCoreProtocol["streamDiffLines"][0]>,
    ): AsyncGenerator<DiffLine> {
      const data = msg.data;
      const llm = await configHandler.llmFromTitle(msg.data.modelTitle);
      for await (const diffLine of streamDiffLines(
        data.prefix,
        data.highlighted,
        data.suffix,
        llm,
        data.input,
        data.language,
      )) {
        if (abortedMessageIds.has(msg.messageId)) {
          abortedMessageIds.delete(msg.messageId);
          break;
        }
        yield diffLine;
      }
    }

    on("streamDiffLines", (msg) =>
      streamDiffLinesGenerator(this.configHandler, this.abortedMessageIds, msg),
    );

    on("completeOnboarding", (msg) => {
      const mode = msg.data.mode;

      if (mode === "Custom") {
        return;
      }

      let editConfigJsonCallback: Parameters<typeof editConfigJson>[0];

      switch (mode) {
        case "Local":
          editConfigJsonCallback = setupLocalConfig;
          break;

        case "Quickstart":
          editConfigJsonCallback = setupQuickstartConfig;
          break;

        case "LocalAfterFreeTrial":
          editConfigJsonCallback = setupLocalConfigAfterFreeTrial;
          break;

        case "Best":
          editConfigJsonCallback = setupBestConfig;
          break;

        default:
          console.error(`Invalid mode: ${mode}`);
          editConfigJsonCallback = (config) => config;
      }

      editConfigJson(editConfigJsonCallback);

      void this.configHandler.reloadConfig();
    });

    on("addAutocompleteModel", (msg) => {
      editConfigJson((config) => {
        return {
          ...config,
          tabAutocompleteModel: msg.data.model,
        };
      });
      void this.configHandler.reloadConfig();
    });

    on("stats/getTokensPerDay", async (msg) => {
      const rows = await DevDataSqliteDb.getTokensPerDay();
      return rows;
    });
    on("stats/getTokensPerModel", async (msg) => {
      const rows = await DevDataSqliteDb.getTokensPerModel();
      return rows;
    });

    // Codebase indexing
    on("index/forceReIndex", async ({ data }) => {
      if (data?.shouldClearIndexes) {
        const codebaseIndexer = await this.codebaseIndexerPromise;
        await codebaseIndexer.clearIndexes();
      }

      const dirs = data?.dirs ?? (await this.ide.getWorkspaceDirs());
      await this.refreshCodebaseIndex(dirs);
    });
    on("index/setPaused", (msg) => {
      this.globalContext.update("indexingPaused", msg.data);
      this.indexingPauseToken.paused = msg.data;
    });
    on("index/indexingProgressBarInitialized", async (msg) => {
      // Triggered when progress bar is initialized.
      // If a non-default state has been stored, update the indexing display to that state
      if (this.codebaseIndexingState.status !== "loading") {
        void this.messenger.request(
          "indexProgress",
          this.codebaseIndexingState,
        );
      }
    });

    // File changes
    // TODO - remove remaining logic for these from IDEs where possible
    on("files/changed", async ({ data }) => {
      if (data?.uris?.length) {
        for (const uri of data.uris) {
          // Listen for file changes in the workspace
          // URI TODO is this equality statement valid?
          if (URI.equal(uri, localPathToUri(getConfigJsonPath()))) {
            // Trigger a toast notification to provide UI feedback that config has been updated
            const showToast =
              this.globalContext.get("showConfigUpdateToast") ?? true;
            if (showToast) {
              const selection = await this.ide.showToast(
                "info",
                "Config updated",
                "Don't show again",
              );
              if (selection === "Don't show again") {
                this.globalContext.update("showConfigUpdateToast", false);
              }
            }
          }

          if (
            uri.endsWith(".continuerc.json") ||
            uri.endsWith(".prompt") ||
            uri.endsWith(SYSTEM_PROMPT_DOT_FILE)
          ) {
            await this.configHandler.reloadConfig();
          } else if (
            uri.endsWith(".continueignore") ||
            uri.endsWith(".gitignore")
          ) {
            // Reindex the workspaces
            this.invoke("index/forceReIndex", undefined);
          } else {
            // Reindex the file
            await this.refreshCodebaseIndexFiles([uri]);
          }
        }
      }
    });

    on("files/created", async ({ data }) => {
      if (data?.uris?.length) {
        await this.refreshCodebaseIndexFiles(data.uris);
      }
    });

    on("files/deleted", async ({ data }) => {
      if (data?.uris?.length) {
        await this.refreshCodebaseIndexFiles(data.uris);
      }
    });
    on("files/opened", async ({ data }) => {
      if (data?.uris?.length) {
        // Do something on files opened
      }
    });

    // Docs, etc. indexing
    on("indexing/reindex", async (msg) => {
      if (msg.data.type === "docs") {
        void this.docsService.reindexDoc(msg.data.id);
      }
    });
    on("indexing/abort", async (msg) => {
      if (msg.data.type === "docs") {
        this.docsService.abort(msg.data.id);
      }
    });
    on("indexing/setPaused", async (msg) => {
      if (msg.data.type === "docs") {
        // this.docsService.setPaused(msg.data.id, msg.data.paused); // not supported yet
      }
    });
    on("docs/getSuggestedDocs", async (msg) => {
      if (hasRequestedDocs) {
        return;
      } // TODO, remove, hack because of rerendering
      hasRequestedDocs = true;
      const suggestedDocs = await getAllSuggestedDocs(this.ide);
      this.messenger.send("docs/suggestions", suggestedDocs);
    });
    on("docs/initStatuses", async (msg) => {
      void this.docsService.initStatuses();
    });
    on("docs/getDetails", async (msg) => {
      return await this.docsService.getDetails(msg.data.startUrl);
    });
    //

    on("didChangeSelectedProfile", (msg) => {
      void this.configHandler.setSelectedProfile(msg.data.id);
      void this.configHandler.reloadConfig();
    });
    on("didChangeControlPlaneSessionInfo", async (msg) => {
      this.configHandler.updateControlPlaneSessionInfo(msg.data.sessionInfo);
    });
    on("auth/getAuthUrl", async (msg) => {
      const url = await getAuthUrlForTokenPage(ideSettingsPromise);
      return { url };
    });

    on("didChangeActiveTextEditor", async ({ data: { filepath } }) => {
      const ignoreInstance = ignore().add(defaultIgnoreFile);
      let rootDirectory = await this.ide.getWorkspaceDirs();
      const relativeFilePath = path.relative(rootDirectory[0], filepath);
      try {
        if (!ignoreInstance.ignores(relativeFilePath)) {
          recentlyEditedFilesCache.set(filepath, filepath);
        }
      } catch (e) {
        if (e instanceof RangeError) {
          // do nothing, this can happen when editing a file outside the workspace such as `../extensions/.continue-debug/config.json`
        } else {
          console.debug("unhandled ignores error", relativeFilePath, e);
        }
      }
    });

    on("tools/call", async ({ data: { toolCall, selectedModelTitle } }) => {
      const { config } = await this.configHandler.loadConfig();
      if (!config) {
        throw new Error("Config not loaded");
      }

      const tool = config.tools.find(
        (t) => t.function.name === toolCall.function.name,
      );

      if (!tool) {
        throw new Error(`Tool ${toolCall.function.name} not found`);
      }

      const llm = await this.configHandler.llmFromTitle(selectedModelTitle);

      const contextItems = await callTool(
        tool.uri ?? tool.function.name,
        JSON.parse(toolCall.function.arguments || "{}"),
        {
          ide: this.ide,
          llm,
          fetch: (url, init) =>
            fetchwithRequestOptions(url, init, config.requestOptions),
        },
      );

      return { contextItems };
    });
  }

  private indexingCancellationController: AbortController | undefined;
  private async sendIndexingErrorTelemetry(update: IndexingProgressUpdate) {
    console.debug(
      "Indexing failed with error: ",
      update.desc,
      update.debugInfo,
    );
    void Telemetry.capture(
      "indexing_error",
      {
        error: update.desc,
        stack: update.debugInfo,
      },
      false,
    );
  }

  private async refreshCodebaseIndex(paths: string[]) {
    if (this.indexingCancellationController) {
      this.indexingCancellationController.abort();
    }
    this.indexingCancellationController = new AbortController();
    for await (const update of (await this.codebaseIndexerPromise).refreshDirs(
      paths,
      this.indexingCancellationController.signal,
    )) {
      let updateToSend = { ...update };
      // TODO reconsider this status overwrite?
      // original goal was to not concern users with edge noncritical errors
      if (update.status === "failed") {
        updateToSend.status = "done";
        updateToSend.desc = "Indexing complete";
        updateToSend.progress = 1.0;
      }

      void this.messenger.request("indexProgress", updateToSend);
      this.codebaseIndexingState = updateToSend;

      if (update.status === "failed") {
        void this.sendIndexingErrorTelemetry(update);
      }
    }

    this.messenger.send("refreshSubmenuItems", {
      providers: "dependsOnIndexing",
    });
    this.indexingCancellationController = undefined;
  }

  private async refreshCodebaseIndexFiles(files: string[]) {
    // Can be cancelled by codebase index but not vice versa
    if (
      this.indexingCancellationController &&
      !this.indexingCancellationController.signal.aborted
    ) {
      return;
    }
    this.indexingCancellationController = new AbortController();
    for await (const update of (await this.codebaseIndexerPromise).refreshFiles(
      files,
    )) {
      let updateToSend = { ...update };
      if (update.status === "failed") {
        updateToSend.status = "done";
        updateToSend.desc = "Indexing complete";
        updateToSend.progress = 1.0;
      }

      void this.messenger.request("indexProgress", updateToSend);
      this.codebaseIndexingState = updateToSend;

      if (update.status === "failed") {
        void this.sendIndexingErrorTelemetry(update);
      }
    }

    this.messenger.send("refreshSubmenuItems", {
      providers: "dependsOnIndexing",
    });
  }

  // private
}

let hasRequestedDocs = false;<|MERGE_RESOLUTION|>--- conflicted
+++ resolved
@@ -19,6 +19,7 @@
 import { ContinueServerClient } from "./continueServer/stubs/client";
 import { getAuthUrlForTokenPage } from "./control-plane/auth/index";
 import { ControlPlaneClient } from "./control-plane/client";
+import { getControlPlaneEnv } from "./control-plane/env";
 import { streamDiffLines } from "./edit/streamDiffLines";
 import { CodebaseIndexer, PauseToken } from "./indexing/CodebaseIndexer";
 import DocsService from "./indexing/docs/DocsService";
@@ -52,14 +53,8 @@
   type IndexingProgressUpdate,
 } from ".";
 
-import { getControlPlaneEnv } from "./control-plane/env";
 import type { FromCoreProtocol, ToCoreProtocol } from "./protocol";
 import type { IMessenger, Message } from "./protocol/messenger";
-<<<<<<< HEAD
-import { finalToBrowserConfig } from "./config/load";
-import { controlPlaneEnv } from "./control-plane/env";
-=======
->>>>>>> b1ecf7b4
 
 export class Core {
   // implements IMessenger<ToCoreProtocol, FromCoreProtocol>
@@ -137,18 +132,13 @@
       this.messenger,
     );
 
-    this.configHandler.onConfigUpdate(
-      async ({ config, errors, configLoadInterrupted }) => {
-        this.messenger.send("configUpdate", {
-          result: {
-            config: config && finalToBrowserConfig(config),
-            configLoadInterrupted,
-            errors,
-          },
-          profileId: this.configHandler.currentProfile.profileDescription.id,
-        });
-      },
-    );
+    this.configHandler.onConfigUpdate(async (result) => {
+      const serializedResult = await this.configHandler.getSerializedConfig();
+      this.messenger.send("configUpdate", {
+        result: serializedResult,
+        profileId: this.configHandler.currentProfile.profileDescription.id,
+      });
+    });
 
     this.configHandler.onDidChangeAvailableProfiles((profiles) =>
       this.messenger.send("didChangeAvailableProfiles", { profiles }),
