--- conflicted
+++ resolved
@@ -1,10 +1,6 @@
 import { RequestOptions } from "../../../index.js";
 // @ts-ignore
 import adf2md from "adf-to-md";
-<<<<<<< HEAD
-
-=======
->>>>>>> e2a4a2cf
 interface JiraClientOptions {
   domain: string;
   username: string;
