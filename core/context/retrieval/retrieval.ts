import { BranchAndDir, ContextItem, ContextProviderExtras } from "../../";
import { formatCodeblock } from "../../util/formatCodeblock";
import { getUriDescription } from "../../util/uri";
import { INSTRUCTIONS_BASE_ITEM } from "../providers/utils";

import { RetrievalPipelineOptions } from "./pipelines/BaseRetrievalPipeline";
import NoRerankerRetrievalPipeline from "./pipelines/NoRerankerRetrievalPipeline";
import RerankerRetrievalPipeline from "./pipelines/RerankerRetrievalPipeline";

const DEFAULT_N_FINAL = 25;

export async function retrieveContextItemsFromEmbeddings(
  extras: ContextProviderExtras,
  options: any | undefined,
  filterDirectory: string | undefined,
): Promise<ContextItem[]> {
  // Currently you can use codebase without an embeddings provider and it will just skip the embeddings inputs
  // if (!extras.embeddingsProvider) {
  //   void extras.ide.showToast(
  //     "warning",
  //     "Set up an embeddings model to use this feature. Visit the docs to learn more: " +
  //       "https://docs.continue.dev/customize/model-roles/embeddings",
  //   );
  //   return [];
  // }
  const includeEmbeddings = !!extras.config.selectedModelByRole.embed;

  // Get tags to retrieve for
  const workspaceDirs = await extras.ide.getWorkspaceDirs();

  if (workspaceDirs.length === 0) {
    throw new Error("No workspace directories found");
  }

  // Fill half of the context length, up to a max of 100 snippets
  const contextLength = extras.llm.contextLength;
  const tokensPerSnippet = 512;
  const nFinal =
    options?.nFinal ??
    Math.min(DEFAULT_N_FINAL, contextLength / tokensPerSnippet / 2);
  const useReranking = !!extras.reranker;
  const nRetrieve = useReranking ? options?.nRetrieve || 2 * nFinal : nFinal;

  const branches = (await Promise.race([
    Promise.all(workspaceDirs.map((dir) => extras.ide.getBranch(dir))),
    new Promise((resolve) => {
      setTimeout(() => {
        resolve(["NONE"]);
      }, 500);
    }),
  ])) as string[];

  const tags: BranchAndDir[] = workspaceDirs.map((directory, i) => ({
    directory,
    branch: branches[i],
  }));

  const pipelineType = useReranking
    ? RerankerRetrievalPipeline
    : NoRerankerRetrievalPipeline;

  const pipelineOptions: RetrievalPipelineOptions = {
    nFinal,
    nRetrieve,
    tags,
    filterDirectory,
    ide: extras.ide,
    input: extras.fullInput,
    llm: extras.llm,
    config: extras.config,
  };

  const pipeline = new pipelineType(pipelineOptions);
  const results = await pipeline.run({
    tags,
    filterDirectory,
    query: extras.fullInput,
    includeEmbeddings,
  });

  if (results.length === 0) {
    if (extras.config.disableIndexing) {
      void extras.ide.showToast(
        "warning",
        "No results found (Indexing disabled).",
      );
      return [];
    }
    if (extras.isInAgentMode) {
      return [
        {
          ...INSTRUCTIONS_BASE_ITEM,
          content: "No results were found. Try using other tools.",
        },
      ];
    }
    return [];
  }

  return [
    {
      ...INSTRUCTIONS_BASE_ITEM,
      content:
        "Use the above code to answer the following question. You should not reference any files outside of what is shown, unless they are commonly known files, like a .gitignore or package.json. Reference the filenames whenever possible. If there isn't enough information to answer the question, suggest where the user might look to learn more.",
    },
    ...results
      .sort((a, b) => a.filepath.localeCompare(b.filepath))
      .map((r) => {
        const { relativePathOrBasename, last2Parts, baseName, extension } =
          getUriDescription(r.filepath, workspaceDirs);

        if (baseName === "package.json") {
          console.warn("Retrieval pipeline: package.json detected");
        }

        const rangeString = `(${r.startLine + 1}-${r.endLine + 1})`;
        const codeblock = formatCodeblock(
          relativePathOrBasename,
          r.content,
          extension,
          rangeString,
        );
        return {
<<<<<<< HEAD
          name: `${baseName} ${rangeString}`,
=======
          // Don't show line numbers for tool calls where startLine = -1
          name:
            r.startLine === -1
              ? baseName
              : `${baseName} (${r.startLine + 1}-${r.endLine + 1})`,
>>>>>>> fbcc5a46
          description: last2Parts,
          content: codeblock,
          uri: {
            type: "file" as const,
            value: r.filepath,
          },
        };
      }),
  ];
}<|MERGE_RESOLUTION|>--- conflicted
+++ resolved
@@ -121,15 +121,8 @@
           rangeString,
         );
         return {
-<<<<<<< HEAD
-          name: `${baseName} ${rangeString}`,
-=======
           // Don't show line numbers for tool calls where startLine = -1
-          name:
-            r.startLine === -1
-              ? baseName
-              : `${baseName} (${r.startLine + 1}-${r.endLine + 1})`,
->>>>>>> fbcc5a46
+          name: r.startLine === -1 ? baseName : `${baseName} ${rangeString}`,
           description: last2Parts,
           content: codeblock,
           uri: {
