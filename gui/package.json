{
  "name": "gui",
  "private": true,
  "type": "module",
  "author": "Continue Dev, Inc",
  "license": "Apache-2.0",
  "scripts": {
    "dev": "vite",
    "tsc:check": "tsc -p ./ --noEmit",
    "build": "tsc && vite build",
    "preview": "vite preview",
    "test": "vitest run",
    "test:coverage": "vitest run --coverage",
    "test:ui": "vitest --ui",
    "test:watch": "vitest"
  },
  "dependencies": {
<<<<<<< HEAD
    "@continuedev/config-yaml": "^1.0.68",
=======
    "@continuedev/config-yaml": "^1.0.77",
>>>>>>> 30b5f32c
    "@headlessui/react": "^2.2.0",
    "@heroicons/react": "^2.0.18",
    "@reduxjs/toolkit": "^2.3.0",
    "@tiptap/core": "^2.3.2",
    "@tiptap/extension-document": "^2.3.2",
    "@tiptap/extension-dropcursor": "^2.1.16",
    "@tiptap/extension-history": "^2.3.2",
    "@tiptap/extension-image": "^2.1.16",
    "@tiptap/extension-mention": "^2.1.13",
    "@tiptap/extension-paragraph": "^2.3.2",
    "@tiptap/extension-placeholder": "^2.1.13",
    "@tiptap/extension-text": "^2.3.2",
    "@tiptap/pm": "^2.1.13",
    "@tiptap/react": "^2.1.13",
    "@tiptap/starter-kit": "^2.1.13",
    "@tiptap/suggestion": "^2.1.13",
    "@types/uuid": "^10.0.0",
    "clsx": "^2.1.1",
    "core": "file:../core",
    "dompurify": "^3.0.6",
    "downshift": "^7.6.0",
    "lodash": "^4.17.21",
    "minisearch": "^7.0.2",
    "mustache": "^4.2.0",
    "posthog-js": "^1.130.1",
    "prismjs": "^1.29.0",
    "react": "^18.2.0",
    "react-dom": "^18.2.0",
    "react-error-boundary": "^4.0.11",
    "react-hook-form": "^7.47.0",
    "react-intersection-observer": "^9.13.1",
    "react-markdown": "^9.0.1",
    "react-redux": "^8.0.5",
    "react-remark": "^2.1.0",
    "react-router-dom": "^6.14.2",
    "react-switch": "^7.0.0",
    "react-syntax-highlighter": "^15.5.0",
    "react-tooltip": "^5.18.0",
    "redux-logger": "^3.0.6",
    "redux-persist": "^6.0.0",
    "redux-persist-transform-filter": "^0.0.22",
    "redux-thunk": "^3.1.0",
    "rehype-highlight": "^7.0.0",
    "rehype-katex": "^7.0.1",
    "rehype-wrap-all": "^1.1.0",
    "remark-math": "^6.0.0",
    "reselect": "^5.1.1",
    "seti-file-icons": "^0.0.8",
    "socket.io-client": "^4.7.2",
    "styled-components": "^5.3.6",
    "table": "^6.8.1",
    "tailwind-merge": "^3.0.2",
    "tippy.js": "^6.3.7",
    "unist-util-visit": "^5.0.0",
    "uuid": "^9.0.1"
  },
  "devDependencies": {
    "@swc/cli": "^0.3.14",
    "@swc/core": "^1.7.26",
    "@testing-library/dom": "^10.4.0",
    "@testing-library/jest-dom": "^6.5.0",
    "@testing-library/react": "^16.0.1",
    "@testing-library/user-event": "^14.5.2",
    "@types/dompurify": "^3.2.0",
    "@types/lodash": "^4.17.6",
    "@types/mustache": "^4.2.5",
    "@types/node": "^20.5.6",
    "@types/node-fetch": "^2.6.4",
    "@types/react": "^18.3.11",
    "@types/react-dom": "^18.3.1",
    "@types/react-router-dom": "^5.3.3",
    "@types/react-syntax-highlighter": "^15.5.7",
    "@types/redux-logger": "^3.0.13",
    "@types/styled-components": "^5.1.26",
    "@vitejs/plugin-react-swc": "^3.7.0",
    "@vitest/coverage-v8": "^2.1.3",
    "@vitest/ui": "^2.1.3",
    "autoprefixer": "^10.4.13",
    "eslint": "^8",
    "eslint-plugin-react": "^7.37.2",
    "jsdom": "^25.0.1",
    "postcss": "^8.4.21",
    "tailwindcss": "^3.2.7",
    "typescript": "^5.6.3",
    "typescript-eslint": "^8.16.0",
    "vite": "^4.5.11",
    "vitest": "^2.1.3"
  },
  "engine-strict": true,
  "engines": {
    "node": ">=20.11.0"
  }
}<|MERGE_RESOLUTION|>--- conflicted
+++ resolved
@@ -15,11 +15,7 @@
     "test:watch": "vitest"
   },
   "dependencies": {
-<<<<<<< HEAD
-    "@continuedev/config-yaml": "^1.0.68",
-=======
     "@continuedev/config-yaml": "^1.0.77",
->>>>>>> 30b5f32c
     "@headlessui/react": "^2.2.0",
     "@heroicons/react": "^2.0.18",
     "@reduxjs/toolkit": "^2.3.0",
