--- conflicted
+++ resolved
@@ -8,7 +8,6 @@
   FolderIcon,
   FolderOpenIcon,
   GlobeAltIcon,
-  ListBulletIcon,
   MagnifyingGlassIcon,
   MapIcon,
   PencilIcon,
@@ -46,14 +45,10 @@
   [BuiltInToolNames.ViewDiff]: CodeBracketIcon,
   [BuiltInToolNames.ViewRepoMap]: MapIcon,
   [BuiltInToolNames.ViewSubdirectory]: FolderOpenIcon,
-<<<<<<< HEAD
   [BuiltInToolNames.CreateRuleBlock]: PencilIcon,
-=======
-  [BuiltInToolNames.CreateRuleBlock]: ListBulletIcon,
   // EditExistingFile = "builtin_edit_existing_file",
   // CreateNewFile = "builtin_create_new_file",
   // RunTerminalCommand = "builtin_run_terminal_command",
->>>>>>> bfc6db8c
 };
 
 function getStatusIcon(state: ToolStatus) {
