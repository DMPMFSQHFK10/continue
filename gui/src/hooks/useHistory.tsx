import { Dispatch } from "@reduxjs/toolkit";
import { Session, SessionMetadata } from "core";
<<<<<<< HEAD
import { stripImages } from "core/llm/images";
=======

import { renderChatMessage } from "core/util/messageContent";
>>>>>>> 1ee9d7cb
import { useCallback, useContext } from "react";
import { IdeMessengerContext } from "../context/IdeMessenger";
import { useLastSessionContext } from "../context/LastSessionContext";
import { newSession, updateSessionTitle } from "../redux/slices/sessionSlice";
import { getLocalStorage, setLocalStorage } from "../util/localStorage";
import { useAppSelector } from "../redux/hooks";

const MAX_TITLE_LENGTH = 100;

function truncateText(text: string, maxLength: number) {
  if (text.length > maxLength) {
    return text.slice(0, maxLength - 3) + "...";
  }
  return text;
}

function useHistory(dispatch: Dispatch) {
  const sessionId = useAppSelector((store) => store.session.id);
  const config = useAppSelector((store) => store.config.config);
  const history = useAppSelector((store) => store.session.messages);
  const title = useAppSelector((store) => store.session.title);
  const ideMessenger = useContext(IdeMessengerContext);
  const { lastSessionId, setLastSessionId } = useLastSessionContext();

  const updateLastSessionId = useCallback((sessionId: string) => {
    setLastSessionId(sessionId);
    setLocalStorage("lastSessionId", sessionId);
  }, []);

  async function getHistory(
    offset?: number,
    limit?: number,
  ): Promise<SessionMetadata[]> {
    const result = await ideMessenger.request("history/list", {
      offset,
      limit,
    });
    return result.status === "success" ? result.content : [];
  }

  async function getChatTitle(message?: string): Promise<string | undefined> {
    const result = await ideMessenger.request(
      "chatDescriber/describe",
      message,
    );
    return result.status === "success" ? result.content : undefined;
  }

  async function saveSession(openNewSession: boolean = true) {
    if (history.length === 0) return;

    let currentTitle = title;
    if (config?.ui?.getChatTitles && currentTitle === "New Session") {
      try {
        // Check if we have first assistant response
        let assistantResponse = history
          ?.filter((h) => h.message.role === "assistant")[0]
          ?.message?.content?.toString();

        if (assistantResponse) {
          currentTitle = await getChatTitle(assistantResponse);
        }
      } catch (e) {
        throw new Error("Unable to get chat title");
      }
    }

    // Fallback if we get an error above or if the user has not set getChatTitles
    let newTitle =
      currentTitle === "New Session"
        ? truncateText(
            renderChatMessage(history[0].message)
              .split("\n")
              .filter((l) => l.trim() !== "")
              .slice(-1)[0] || "",
            MAX_TITLE_LENGTH,
          )
        : currentTitle?.length > 0
          ? currentTitle
          : (await getSession(sessionId)).title; // to ensure titles are synced with updates from history page.

    const session: Session = {
      sessionId,
      title: newTitle,
      workspaceDirectory: window.workspacePaths?.[0] || "",
      history,
    };

    await ideMessenger.request("history/save", session);

    if (openNewSession) {
      dispatch(newSession());
      updateLastSessionId(sessionId);
    } else {
      dispatch(updateSessionTitle(newTitle));
    }
  }

  async function getSession(id: string): Promise<Session> {
    const result = await ideMessenger.request("history/load", { id });
    if (result.status === "error") {
      throw new Error(result.error);
    }
    return result.content;
  }

  async function updateSession(session: Session) {
    return await ideMessenger.request("history/save", session);
  }

  async function deleteSession(id: string) {
    return await ideMessenger.request("history/delete", { id });
  }

  async function loadSession(id: string): Promise<Session> {
    updateLastSessionId(sessionId);
    const result = await ideMessenger.request("history/load", { id });
    if (result.status === "error") {
      throw new Error(result.error);
    }

    const sessionContent = result.content;
    dispatch(newSession(sessionContent));
    return sessionContent;
  }

  async function loadLastSession(): Promise<Session | undefined> {
    const lastSessionId = getLocalStorage("lastSessionId");
    if (lastSessionId) {
      return await loadSession(lastSessionId);
    }
  }

  function getLastSessionId(): string | undefined {
    return getLocalStorage("lastSessionId");
  }

  return {
    getHistory,
    saveSession,
    deleteSession,
    loadSession,
    loadLastSession,
    getLastSessionId,
    updateSession,
    getSession,
    lastSessionId,
  };
}

export default useHistory;<|MERGE_RESOLUTION|>--- conflicted
+++ resolved
@@ -1,11 +1,6 @@
 import { Dispatch } from "@reduxjs/toolkit";
 import { Session, SessionMetadata } from "core";
-<<<<<<< HEAD
-import { stripImages } from "core/llm/images";
-=======
-
 import { renderChatMessage } from "core/util/messageContent";
->>>>>>> 1ee9d7cb
 import { useCallback, useContext } from "react";
 import { IdeMessengerContext } from "../context/IdeMessenger";
 import { useLastSessionContext } from "../context/LastSessionContext";
