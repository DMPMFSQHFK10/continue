import {
  ActionReducerMapBuilder,
  AsyncThunk,
  PayloadAction,
  createSelector,
  createSlice,
} from "@reduxjs/toolkit";
import { JSONContent } from "@tiptap/react";
import {
  ApplyState,
  ChatHistoryItem,
  ChatMessage,
  ContextItem,
  ContextItemWithId,
  FileSymbolMap,
  MessageModes,
  PromptLog,
  RuleWithSource,
  Session,
  SessionMetadata,
} from "core";
import { NEW_SESSION_TITLE } from "core/util/constants";
import { renderChatMessage } from "core/util/messageContent";
import { findUriInDirs, getUriPathBasename } from "core/util/uri";
import { v4 as uuidv4 } from "uuid";
import { addToolCallDeltaToState } from "../../util/toolCallState";
import { RootState } from "../store";
import { streamResponseThunk } from "../thunks/streamResponse";
import { findCurrentToolCall, findToolCall } from "../util";

// We need this to handle reorderings (e.g. a mid-array deletion) of the messages array.
// The proper fix is adding a UUID to all chat messages, but this is the temp workaround.
export type ChatHistoryItemWithMessageId = ChatHistoryItem & {
  message: ChatMessage & { id: string };
};

type SessionState = {
  lastSessionId?: string;
  allSessionMetadata: SessionMetadata[];
  history: ChatHistoryItemWithMessageId[];
  isStreaming: boolean;
  title: string;
  id: string;
  streamAborter: AbortController;
  mainEditorContentTrigger?: JSONContent | undefined;
  symbols: FileSymbolMap;
  mode: MessageModes;
  isInEdit: boolean;
  codeBlockApplyStates: {
    states: ApplyState[];
    curIndex: number;
  };
  newestToolbarPreviewForInput: Record<string, string>;
};

const initialState: SessionState = {
  allSessionMetadata: [],
  history: [],
  isStreaming: false,
  title: NEW_SESSION_TITLE,
  id: uuidv4(),
  streamAborter: new AbortController(),
  symbols: {},
  mode: "chat",
  isInEdit: false,
  codeBlockApplyStates: {
    states: [],
    curIndex: 0,
  },
  lastSessionId: undefined,
  newestToolbarPreviewForInput: {},
};

export const sessionSlice = createSlice({
  name: "session",
  initialState,
  reducers: {
    addPromptCompletionPair: (
      state,
      { payload }: PayloadAction<PromptLog[]>,
    ) => {
      if (!state.history.length) {
        return;
      }

      const lastMessage = state.history[state.history.length - 1];

      lastMessage.promptLogs = lastMessage.promptLogs
        ? lastMessage.promptLogs.concat(payload)
        : payload;

      // Inactive thinking for reasoning models when '</think>' tag is not received on request completion
      if (lastMessage.reasoning?.active) {
        lastMessage.reasoning.active = false;
        lastMessage.reasoning.endAt = Date.now();
      }
    },
    setActive: (state) => {
      state.isStreaming = true;
    },
    setIsGatheringContext: (state, { payload }: PayloadAction<boolean>) => {
      const curMessage = state.history.at(-1);
      if (curMessage) {
        curMessage.isGatheringContext = payload;
      }
    },
    clearLastEmptyResponse: (state) => {
      if (state.history.length < 2) {
        return;
      }
      const lastMessage = state.history[state.history.length - 1];

      // Only clear in the case of an empty message
      if (!lastMessage.message.content.length) {
        state.mainEditorContentTrigger =
          state.history[state.history.length - 2].editorState;
        state.history = state.history.slice(0, -2);
        // TODO is this logic correct for tool use conversations?
        // Maybe slice at last index of "user" role message?
      }
    },
    // Trigger value picked up by editor with isMainInput to set its content
    setMainEditorContentTrigger: (
      state,
      action: PayloadAction<JSONContent | undefined>,
    ) => {
      state.mainEditorContentTrigger = action.payload;
    },
    updateFileSymbols: (state, action: PayloadAction<FileSymbolMap>) => {
      state.symbols = {
        ...state.symbols,
        ...action.payload,
      };
    },
    setContextItemsAtIndex: (
      state,
      {
        payload: { index, contextItems },
      }: PayloadAction<{
        index: number;
        contextItems: ChatHistoryItem["contextItems"];
      }>,
    ) => {
      if (state.history[index]) {
        state.history[index].contextItems = contextItems;
      }
    },
    submitEditorAndInitAtIndex: (
      state,
      {
        payload,
      }: PayloadAction<{
        index: number;
        editorState: JSONContent;
      }>,
    ) => {
      const { index, editorState } = payload;

      if (state.history.length && index < state.history.length) {
        // Resubmission - update input message, truncate history after resubmit with new empty response message
        if (index % 2 === 1) {
          console.warn(
            "Corrupted history: resubmitting at odd index, shouldn't happen",
          );
        }
        const historyItem = state.history[index];

        historyItem.message.content = ""; // IMPORTANT - this is quickly updated by resolveEditorContent based on editor state prior to streaming
        historyItem.editorState = payload.editorState;
        historyItem.contextItems = [];

        state.history = state.history.slice(0, index + 1).concat({
          message: {
            id: uuidv4(),
            role: "assistant",
            content: "", // IMPORTANT - this is subsequently updated by response streaming
          },
          contextItems: [],
        });
      } else {
        // New input/response messages
        state.history = state.history.concat([
          {
            message: {
              id: uuidv4(),
              role: "user",
              content: "", // IMPORTANT - this is quickly updated by resolveEditorContent based on editor state prior to streaming
            },
            contextItems: [],
            editorState,
          },
          {
            message: {
              id: uuidv4(),
              role: "assistant",
              content: "", // IMPORTANT - this is subsequently updated by response streaming
            },
            contextItems: [],
          },
        ]);
      }

      state.isStreaming = true;
    },
    deleteMessage: (state, action: PayloadAction<number>) => {
      // Deletes the current assistant message and the previous user message
      state.history.splice(action.payload - 1, 2);
    },
    updateHistoryItemAtIndex: (
      state,
      {
        payload,
      }: PayloadAction<{
        index: number;
        updates: Partial<ChatHistoryItemWithMessageId>;
      }>,
    ) => {
      const { index, updates } = payload;
      if (index !== 0 && !state.history[index]) {
        console.error(
          `attempting to update history item at nonexistent index ${index}`,
          updates,
        );
        return;
      }
      state.history[index] = {
        ...state.history[index],
        ...updates,
      };
    },
    addContextItemsAtIndex: (
      state,
      {
        payload,
      }: PayloadAction<{
        index: number;
        contextItems: ContextItemWithId[];
      }>,
    ) => {
      const historyItem = state.history[payload.index];

      if (!historyItem) {
        return;
      }

      historyItem.contextItems = [
        ...historyItem.contextItems,
        ...payload.contextItems,
      ];
    },
    setAppliedRulesAtIndex: (
      state,
      {
        payload,
      }: PayloadAction<{
        index: number;
        appliedRules: RuleWithSource[];
      }>,
    ) => {
      if (state.history[payload.index]) {
        state.history[payload.index].appliedRules = payload.appliedRules;
      }
    },
    setInactive: (state) => {
      const curMessage = state.history.at(-1);

      if (curMessage) {
        curMessage.isGatheringContext = false;
      }

      state.isStreaming = false;
    },
    abortStream: (state) => {
      state.streamAborter.abort();
      state.streamAborter = new AbortController();
    },
    streamUpdate: (state, action: PayloadAction<ChatMessage[]>) => {
      if (state.history.length) {
        for (const message of action.payload) {
          const lastItem = state.history[state.history.length - 1];
          const lastMessage = lastItem.message;

          if (message.role === "thinking" && message.redactedThinking) {
            console.log("add redacted_thinking blocks");

            state.history.push({
              message: {
                role: "thinking",
                content: "internal reasoning is hidden due to safety reasons",
                redactedThinking: message.redactedThinking,
                id: uuidv4(),
              },
              contextItems: [],
            });
            continue;
          }

          if (
            lastMessage.role !== message.role ||
            // This is for when a tool call comes immediately before/after tool call
            (lastMessage.role === "assistant" &&
              message.role === "assistant" &&
              // Last message isn't completely new
              !(!lastMessage.toolCalls?.length && !lastMessage.content) &&
              // And there's a difference in tool call presence
              (lastMessage.toolCalls?.length ?? 0) !==
                (message.toolCalls?.length ?? 0))
          ) {
            // Create a new message
            const historyItem: ChatHistoryItemWithMessageId = {
              message: {
                ...message,
                content: renderChatMessage(message),
                id: uuidv4(),
              },
              contextItems: [],
            };
            if (message.role === "assistant" && message.toolCalls?.[0]) {
              const toolCallDelta = message.toolCalls[0];
              historyItem.toolCallState = addToolCallDeltaToState(
                toolCallDelta,
                undefined,
              );
            }
            state.history.push(historyItem);
          } else {
            // Add to the existing message
            if (message.content) {
              const messageContent = renderChatMessage(message);
              if (messageContent.includes("<think>")) {
                lastItem.reasoning = {
                  startAt: Date.now(),
                  active: true,
                  text: messageContent.replace("<think>", "").trim(),
                };
              } else if (
                lastItem.reasoning?.active &&
                messageContent.includes("</think>")
              ) {
                const [reasoningEnd, answerStart] =
                  messageContent.split("</think>");
                lastItem.reasoning.text += reasoningEnd.trimEnd();
                lastItem.reasoning.active = false;
                lastItem.reasoning.endAt = Date.now();
                lastMessage.content += answerStart.trimStart();
              } else if (lastItem.reasoning?.active) {
                lastItem.reasoning.text += messageContent;
              } else {
                // Note this only works because new message above
                // was already rendered from parts to string
                lastMessage.content += messageContent;
              }
            } else if (message.role === "thinking" && message.signature) {
              if (lastMessage.role === "thinking") {
                console.log("add signature", message.signature);
                lastMessage.signature = message.signature;
              }
            } else if (
              message.role === "assistant" &&
              message.toolCalls?.[0] &&
              lastMessage.role === "assistant"
            ) {
              // Intentionally only supporting one tool call for now.
              const toolCallDelta = message.toolCalls[0];
<<<<<<< HEAD

              // Update message tool call with delta data
              const newArgs =
                (lastMessage.toolCalls?.[0]?.function?.arguments ?? "") +
                (toolCallDelta.function?.arguments ?? "");
              let newName = toolCallDelta.function?.name ?? "";

              if (lastMessage.toolCalls?.[0]) {
                newName =
                  newName || lastMessage.toolCalls[0].function?.name || "";
                lastMessage.toolCalls[0].function = {
                  name: newName,
                  arguments: newArgs,
                };
              } else {
                lastMessage.toolCalls = [toolCallDelta];
              }

              console.log("REDUX", JSON.stringify(lastMessage.toolCalls[0]));

              // Update current tool call state
              if (!lastItem.toolCallState) {
                console.warn(
                  "Received streamed tool call response prior to initial tool call delta",
                );
                lastItem.toolCallState = toolCallDeltaToState(toolCallDelta);
              }

              const [_, parsedArgs] = incrementalParseJson(newArgs);
              lastItem.toolCallState.parsedArgs = parsedArgs;
              lastItem.toolCallState.toolCall.function.arguments = newArgs;
              lastItem.toolCallState.toolCall.function.name = newName;
=======
              const newToolCallState = addToolCallDeltaToState(
                toolCallDelta,
                lastItem.toolCallState,
              );
              lastItem.toolCallState = newToolCallState;
              lastMessage.toolCalls = [newToolCallState.toolCall];
>>>>>>> dac90091
            }
          }
        }
      }
    },
    newSession: (state, { payload }: PayloadAction<Session | undefined>) => {
      state.lastSessionId = state.id;

      state.streamAborter.abort();
      state.streamAborter = new AbortController();

      state.isStreaming = false;
      state.symbols = {};

      if (payload) {
        state.history = payload.history as any;
        state.title = payload.title;
        state.id = payload.sessionId;
      } else {
        state.history = [];
        state.title = NEW_SESSION_TITLE;
        state.id = uuidv4();
      }
    },
    updateSessionTitle: (state, { payload }: PayloadAction<string>) => {
      state.title = payload;
    },
    setAllSessionMetadata: (
      state,
      { payload }: PayloadAction<SessionMetadata[]>,
    ) => {
      state.allSessionMetadata = payload;
    },
    //////////////////////////////////////////////////////////////////////////////////
    // These are for optimistic session metadata updates, especially for History page
    addSessionMetadata: (
      state,
      { payload }: PayloadAction<SessionMetadata>,
    ) => {
      state.allSessionMetadata = [...state.allSessionMetadata, payload];
    },
    updateSessionMetadata: (
      state,
      {
        payload,
      }: PayloadAction<
        {
          sessionId: string;
        } & Partial<SessionMetadata>
      >,
    ) => {
      state.allSessionMetadata = state.allSessionMetadata.map((session) =>
        session.sessionId === payload.sessionId
          ? {
              ...session,
              ...payload,
            }
          : session,
      );
      if (payload.title && payload.sessionId === state.id) {
        state.title = payload.title;
      }
    },
    deleteSessionMetadata: (state, { payload }: PayloadAction<string>) => {
      // Note, should not be allowed to delete current session from chat session
      state.allSessionMetadata = state.allSessionMetadata.filter(
        (session) => session.sessionId !== payload,
      );
    },
    //////////////////////////////////////////////////////////////////////////////////
    addHighlightedCode: (
      state,
      {
        payload,
      }: PayloadAction<{ rangeInFileWithContents: any; edit: boolean }>,
    ) => {
      let contextItems =
        state.history[state.history.length - 1].contextItems ?? [];

      contextItems = contextItems.map((item) => {
        return { ...item, editing: false };
      });

      const { relativePathOrBasename } = findUriInDirs(
        payload.rangeInFileWithContents.filepath,
        window.workspacePaths ?? [],
      );
      const fileName = getUriPathBasename(
        payload.rangeInFileWithContents.filepath,
      );

      const lineNums = `(${
        payload.rangeInFileWithContents.range.start.line + 1
      }-${payload.rangeInFileWithContents.range.end.line + 1})`;

      contextItems.push({
        name: `${fileName} ${lineNums}`,
        description: relativePathOrBasename,
        id: {
          providerTitle: "code",
          itemId: uuidv4(),
        },
        content: payload.rangeInFileWithContents.contents,
        editing: true,
        editable: true,
        uri: {
          type: "file",
          value: payload.rangeInFileWithContents.filepath,
        },
      });

      state.history[state.history.length - 1].contextItems = contextItems;
    },
    updateApplyState: (state, { payload }: PayloadAction<ApplyState>) => {
      const applyState = state.codeBlockApplyStates.states.find(
        (state) => state.streamId === payload.streamId,
      );

      if (!applyState) {
        state.codeBlockApplyStates.states.push(payload);
      } else {
        applyState.status = payload.status ?? applyState.status;
        applyState.numDiffs = payload.numDiffs ?? applyState.numDiffs;
        applyState.filepath = payload.filepath ?? applyState.filepath;
      }

      if (payload.status === "done") {
        state.codeBlockApplyStates.curIndex++;
      }
    },
    resetNextCodeBlockToApplyIndex: (state) => {
      state.codeBlockApplyStates.curIndex = 0;
    },

    // TOOL CALL STATE
    setToolGenerated: (
      state,
      action: PayloadAction<{
        toolCallId: string;
      }>,
    ) => {
      const toolCallState = findToolCall(
        state.history,
        action.payload.toolCallId,
      );
      if (toolCallState) {
        toolCallState.status = "generated";
      }
    },
    updateToolCallOutput: (
      state,
      action: PayloadAction<{
        toolCallId: string;
        contextItems: ContextItem[];
      }>,
    ) => {
      const toolCallState = findToolCall(
        state.history,
        action.payload.toolCallId,
      );
      if (toolCallState) {
        toolCallState.output = action.payload.contextItems;
      }
    },
    cancelToolCall: (
      state,
      action: PayloadAction<{
        toolCallId: string;
      }>,
    ) => {
      const toolCallState = findToolCall(
        state.history,
        action.payload.toolCallId,
      );
      if (toolCallState) {
        toolCallState.status = "canceled";
      }
    },
    errorToolCall: (
      state,
      action: PayloadAction<{
        toolCallId: string;
      }>,
    ) => {
      const toolCallState = findToolCall(
        state.history,
        action.payload.toolCallId,
      );
      if (toolCallState) {
        toolCallState.status = "errored";
      }
    },
    acceptToolCall: (
      state,
      action: PayloadAction<{
        toolCallId: string;
      }>,
    ) => {
      const toolCallState = findToolCall(
        state.history,
        action.payload.toolCallId,
      );
      if (toolCallState) {
        toolCallState.status = "done";
      }
    },
    setToolCallCalling: (
      state,
      action: PayloadAction<{
        toolCallId: string;
      }>,
    ) => {
      const toolCallState = findToolCall(
        state.history,
        action.payload.toolCallId,
      );
      if (toolCallState) {
        toolCallState.status = "calling";
      }
    },
    setMode: (state, action: PayloadAction<MessageModes>) => {
      state.mode = action.payload;
    },
    setIsInEdit: (state, action: PayloadAction<boolean>) => {
      state.isInEdit = action.payload;
    },
    setNewestToolbarPreviewForInput: (
      state,
      {
        payload,
      }: PayloadAction<{
        inputId: string;
        contextItemId: string;
      }>,
    ) => {
      state.newestToolbarPreviewForInput[payload.inputId] =
        payload.contextItemId;
    },
  },
  selectors: {
    selectIsGatheringContext: (state) => {
      const curHistoryItem = state.history.at(-1);
      return curHistoryItem?.isGatheringContext || false;
    },
  },
  extraReducers: (builder) => {
    addPassthroughCases(builder, [streamResponseThunk]);
  },
});

function addPassthroughCases(
  builder: ActionReducerMapBuilder<SessionState>,
  thunks: AsyncThunk<any, any, any>[],
) {
  thunks.forEach((thunk) => {
    builder
      .addCase(thunk.fulfilled, (state, action) => {})
      .addCase(thunk.rejected, (state, action) => {})
      .addCase(thunk.pending, (state, action) => {});
  });
}

export const selectCurrentToolCall = createSelector(
  (store: RootState) => store.session.history,
  (history) => {
    return findCurrentToolCall(history);
  },
);

export const selectApplyStateByStreamId = createSelector(
  [
    (state: RootState) => state.session.codeBlockApplyStates.states,
    (state: RootState, streamId?: string) => streamId,
  ],
  (states, streamId) => {
    return states.find((state) => state.streamId === streamId);
  },
);

export const selectApplyStateByToolCallId = createSelector(
  [
    (state: RootState) => state.session.codeBlockApplyStates.states,
    (state: RootState, toolCallId?: string) => toolCallId,
  ],
  (states, toolCallId) => {
    return states.find((state) => state.toolCallId === toolCallId);
  },
);

export const {
  updateFileSymbols,
  setContextItemsAtIndex,
  addContextItemsAtIndex,
  setAppliedRulesAtIndex,
  setInactive,
  streamUpdate,
  newSession,
  updateSessionTitle,
  addHighlightedCode,
  addPromptCompletionPair,
  setActive,
  submitEditorAndInitAtIndex,
  updateHistoryItemAtIndex,
  clearLastEmptyResponse,
  setMainEditorContentTrigger,
  deleteMessage,
  setIsGatheringContext,
  resetNextCodeBlockToApplyIndex,
  updateApplyState,
  abortStream,
  setToolCallCalling,
  cancelToolCall,
  errorToolCall,
  acceptToolCall,
  setToolGenerated,
  updateToolCallOutput,
  setMode,
  setAllSessionMetadata,
  addSessionMetadata,
  updateSessionMetadata,
  deleteSessionMetadata,
  setNewestToolbarPreviewForInput,
  setIsInEdit,
} = sessionSlice.actions;

export const { selectIsGatheringContext } = sessionSlice.selectors;

export default sessionSlice.reducer;<|MERGE_RESOLUTION|>--- conflicted
+++ resolved
@@ -362,47 +362,12 @@
             ) {
               // Intentionally only supporting one tool call for now.
               const toolCallDelta = message.toolCalls[0];
-<<<<<<< HEAD
-
-              // Update message tool call with delta data
-              const newArgs =
-                (lastMessage.toolCalls?.[0]?.function?.arguments ?? "") +
-                (toolCallDelta.function?.arguments ?? "");
-              let newName = toolCallDelta.function?.name ?? "";
-
-              if (lastMessage.toolCalls?.[0]) {
-                newName =
-                  newName || lastMessage.toolCalls[0].function?.name || "";
-                lastMessage.toolCalls[0].function = {
-                  name: newName,
-                  arguments: newArgs,
-                };
-              } else {
-                lastMessage.toolCalls = [toolCallDelta];
-              }
-
-              console.log("REDUX", JSON.stringify(lastMessage.toolCalls[0]));
-
-              // Update current tool call state
-              if (!lastItem.toolCallState) {
-                console.warn(
-                  "Received streamed tool call response prior to initial tool call delta",
-                );
-                lastItem.toolCallState = toolCallDeltaToState(toolCallDelta);
-              }
-
-              const [_, parsedArgs] = incrementalParseJson(newArgs);
-              lastItem.toolCallState.parsedArgs = parsedArgs;
-              lastItem.toolCallState.toolCall.function.arguments = newArgs;
-              lastItem.toolCallState.toolCall.function.name = newName;
-=======
               const newToolCallState = addToolCallDeltaToState(
                 toolCallDelta,
                 lastItem.toolCallState,
               );
               lastItem.toolCallState = newToolCallState;
               lastMessage.toolCalls = [newToolCallState.toolCall];
->>>>>>> dac90091
             }
           }
         }
