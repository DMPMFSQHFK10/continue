import {
  ActionReducerMapBuilder,
  AsyncThunk,
  PayloadAction,
  createSelector,
  createSlice,
} from "@reduxjs/toolkit";
import { JSONContent } from "@tiptap/react";
import {
  ApplyState,
  AssistantChatMessage,
  ChatHistoryItem,
  ChatMessage,
  ContextItem,
  ContextItemWithId,
  FileSymbolMap,
  MessageModes,
  PromptLog,
  RuleWithSource,
  Session,
  SessionMetadata,
  ThinkingChatMessage,
  Tool,
  ToolCallDelta,
  ToolCallState,
} from "core";
import { BuiltInToolNames } from "core/tools/builtIn";
import { NEW_SESSION_TITLE } from "core/util/constants";
import {
  renderChatMessage,
  renderContextItems,
} from "core/util/messageContent";
import { findUriInDirs, getUriPathBasename } from "core/util/uri";
import { findLastIndex } from "lodash";
import { v4 as uuidv4 } from "uuid";
import { type InlineErrorMessageType } from "../../components/mainInput/InlineErrorMessage";
import { toolCallCtxItemToCtxItemWithId } from "../../pages/gui/ToolCallDiv/utils";
import { addToolCallDeltaToState } from "../../util/toolCallState";
import { RootState } from "../store";
import { streamResponseThunk } from "../thunks/streamResponse";
import { findChatHistoryItemByToolCallId, findToolCallById } from "../util";

/**
 * Helper function to filter out duplicate edit/search-replace tool calls.
 * Only keeps the first occurrence of edit tools.
 *
 * We don't support multiple parallel apply calls - see tool definitions for
 * instructions we provide to models to prevent this behavior.
 */
function filterMultipleEditToolCalls(
  toolCalls: ToolCallDelta[],
): ToolCallDelta[] {
<<<<<<< HEAD
  const editToolNames = [
    BuiltInToolNames.EditExistingFile,
    BuiltInToolNames.SingleFindAndReplace,
    BuiltInToolNames.MultiEdit,
    BuiltInToolNames.SearchAndReplaceInFile,
  ];
=======
  const editToolNames = [BuiltInToolNames.EditExistingFile];
>>>>>>> 599d6093
  let hasSeenEditTool = false;

  return toolCalls.filter((toolCall) => {
    const isEditTool = editToolNames.includes(toolCall.function?.name as any);

    if (isEditTool) {
      if (hasSeenEditTool) {
        return false; // Skip this duplicate edit tool
      }
      hasSeenEditTool = true;
    }

    return true;
  });
}

/**
 * Initializes tool call states for a new message containing tool calls.
 * This function is called when we receive a complete message with tool calls,
 * typically in non-streaming scenarios or when processing the first chunk
 * of a streaming message that contains tool calls.
 *
 * @param message - The chat message containing tool calls to process
 * @param lastItem - The chat history item to attach tool call states to
 */
export function handleToolCallsInMessage(
  message: ChatMessage,
  lastItem: ChatHistoryItemWithMessageId,
): void {
  if (
    (message.role === "assistant" || message.role === "thinking") &&
    message.toolCalls?.length
  ) {
    // Filter out duplicate edit/search-replace tool calls - only keep the first one
    const filteredToolCalls = filterMultipleEditToolCalls(message.toolCalls);

    // Initialize tool call states for each filtered tool call in the message
    // Each tool call gets its own state to track generation/execution progress
    lastItem.toolCallStates = filteredToolCalls.map((toolCallDelta) =>
      addToolCallDeltaToState(toolCallDelta, undefined),
    );

    // Update the message's toolCalls array to reflect the processed tool calls
    // We can safely cast because we verified the role above
    const curMessage = lastItem.message as
      | AssistantChatMessage
      | ThinkingChatMessage;
    curMessage.toolCalls = lastItem.toolCallStates.map(
      (state) => state.toolCall,
    );
  }
}

/**
 * Applies a single tool call delta to the tool call states array.
 *
 * This function handles the core logic for OpenAI-style tool call streaming where:
 * - Initial tool calls come with full details (ID, name, arguments)
 * - Subsequent argument fragments come without IDs and need to update the most recent tool call
 * - Multiple parallel tool calls can be streamed simultaneously
 *
 * @param toolCallDelta - The incoming tool call delta from the LLM stream
 * @param toolCallStates - Array of existing tool call states (modified in place)
 */
function applyToolCallDelta(
  toolCallDelta: ToolCallDelta,
  toolCallStates: ToolCallState[],
): void {
  // Find existing state by matching toolCallId - this ensures we update
  // the correct tool call even when multiple tool calls are being streamed
  let existingStateIndex = -1;

  if (toolCallDelta.id) {
    // Tool call has an ID - find by exact match
    // This handles: new tool calls or explicit updates to existing ones
    existingStateIndex = toolCallStates.findIndex(
      (state) => state.toolCallId === toolCallDelta.id,
    );
  } else {
    // No ID in delta (common in OpenAI streaming fragments)
    // Strategy: Update the most recently added tool call that's still being generated
    // This handles the pattern: initial tool call with ID, then fragments without ID
    existingStateIndex = toolCallStates.length - 1;

    // Ensure we have at least one tool call to update
    if (existingStateIndex < 0) {
      existingStateIndex = -1; // Will create new tool call
    }
  }

  const existingState =
    existingStateIndex >= 0 ? toolCallStates[existingStateIndex] : undefined;

  // Apply the delta to create an updated state (either updating existing or creating new)
  const updatedState = addToolCallDeltaToState(toolCallDelta, existingState);

  if (existingStateIndex >= 0) {
    // Update existing tool call state in place
    toolCallStates[existingStateIndex] = updatedState;
  } else {
    // Add new tool call state for a newly discovered tool call
    toolCallStates.push(updatedState);
  }
}

/**
 * Handles incremental updates to tool calls during streaming responses.
 * This function processes streaming deltas for tool calls, updating existing
 * tool call states or creating new ones as needed. It uses ID-based matching
 * to ensure tool call updates are applied to the correct tool call state.
 *
 * @param message - The streaming message chunk containing tool call deltas
 * @param lastItem - The chat history item containing existing tool call states
 */
export function handleStreamingToolCallUpdates(
  message: ChatMessage,
  lastItem: ChatHistoryItemWithMessageId,
): void {
  if (
    message.role === "assistant" &&
    message.toolCalls?.length &&
    lastItem.message.role === "assistant"
  ) {
    // Start with existing tool call states or empty array if none exist
    const existingToolCallStates = lastItem.toolCallStates || [];
    const updatedToolCallStates: ToolCallState[] = [...existingToolCallStates];

    // Filter out duplicate edit/search-replace tool calls - only keep the first one
    const filteredToolCalls = filterMultipleEditToolCalls(message.toolCalls);

    // Process each filtered tool call delta, matching by ID to update the correct state
    filteredToolCalls.forEach((toolCallDelta) => {
      applyToolCallDelta(toolCallDelta, updatedToolCallStates);
    });

    // Replace the entire tool call states array with the updated version
    lastItem.toolCallStates = updatedToolCallStates;

    // Update the message's toolCalls array to reflect current tool call states
    (lastItem.message as any).toolCalls = updatedToolCallStates.map(
      (state) => state.toolCall,
    );
  }
}

// We need this to handle reorderings (e.g. a mid-array deletion) of the messages array.
// The proper fix is adding a UUID to all chat messages, but this is the temp workaround.
export type ChatHistoryItemWithMessageId = ChatHistoryItem & {
  message: ChatMessage & { id: string };
};

type SessionState = {
  lastSessionId?: string;
  isSessionMetadataLoading: boolean;
  allSessionMetadata: SessionMetadata[];
  history: ChatHistoryItemWithMessageId[];
  isStreaming: boolean;
  title: string;
  id: string;
  streamAborter: AbortController;
  mainEditorContentTrigger?: JSONContent | undefined;
  symbols: FileSymbolMap;
  mode: MessageModes;
  isInEdit: boolean;
  codeBlockApplyStates: {
    states: ApplyState[];
    curIndex: number;
  };
  newestToolbarPreviewForInput: Record<string, string>;
  hasReasoningEnabled?: boolean;
  isPruned?: boolean;
  contextPercentage?: number;
  inlineErrorMessage?: InlineErrorMessageType;
  compactionLoading: Record<number, boolean>; // Track compaction loading by message index
};

const initialState: SessionState = {
  isSessionMetadataLoading: false,
  allSessionMetadata: [],
  history: [],
  isStreaming: false,
  title: NEW_SESSION_TITLE,
  id: uuidv4(),
  streamAborter: new AbortController(),
  symbols: {},
  mode: "agent",
  isInEdit: false,
  codeBlockApplyStates: {
    states: [],
    curIndex: 0,
  },
  lastSessionId: undefined,
  newestToolbarPreviewForInput: {},
  compactionLoading: {},
};

export const sessionSlice = createSlice({
  name: "session",
  initialState,
  reducers: {
    addPromptCompletionPair: (
      state,
      { payload }: PayloadAction<PromptLog[]>,
    ) => {
      if (!state.history.length) {
        return;
      }

      const lastMessage = state.history[state.history.length - 1];

      lastMessage.promptLogs = lastMessage.promptLogs
        ? lastMessage.promptLogs.concat(payload)
        : payload;

      // Inactive thinking for reasoning models when '</think>' tag is not received on request completion
      if (lastMessage.reasoning?.active) {
        lastMessage.reasoning.active = false;
        lastMessage.reasoning.endAt = Date.now();
      }
    },
    setActive: (state) => {
      state.isStreaming = true;
    },
    setIsGatheringContext: (state, { payload }: PayloadAction<boolean>) => {
      const curMessage = state.history.at(-1);
      if (curMessage) {
        curMessage.isGatheringContext = payload;
      }
    },
    clearDanglingMessages: (state) => {
      // This is used during cancellation
      // After the last user or tool message, we can have thinking and or valid assitant message (content or generated tool calls) OR nothing.
      // The only thing allowed after the last assistant message that has either content or generated tool calls
      // is a user or tool message
      if (state.history.length < 2) {
        return;
      }

      const lastUserOrToolIdx = findLastIndex(
        state.history,
        (item) => item.message.role === "tool" || item.message.role === "user",
      );

      let validAssistantMessageIdx = -1;
      for (let i = state.history.length - 1; i > lastUserOrToolIdx; i--) {
        const message = state.history[i];
        const hasGeneratedMsg = message.toolCallStates?.some(
          (toolCallState) => toolCallState.status !== "generating",
        );
        if (message.message.content || hasGeneratedMsg) {
          validAssistantMessageIdx = i;
          // Cancel any tool calls that are dangling and generated
          if (message.toolCallStates) {
            message.toolCallStates.forEach((toolCallState) => {
              if (toolCallState.status === "generated") {
                toolCallState.status = "canceled";
              }
            });
          }
          break;
        }
      }

      if (validAssistantMessageIdx === -1) {
        const lastMsg = state.history[lastUserOrToolIdx];
        const lastRole = lastMsg.message.role as "user" | "tool";
        if (lastRole === "user") {
          state.mainEditorContentTrigger = lastMsg.editorState;
          state.history = state.history.slice(0, lastUserOrToolIdx);
        } else {
          state.history = state.history.slice(0, lastUserOrToolIdx + 1);
        }
      } else {
        state.history = state.history.slice(0, validAssistantMessageIdx + 1);
      }
    },
    // Trigger value picked up by editor with isMainInput to set its content
    setMainEditorContentTrigger: (
      state,
      action: PayloadAction<JSONContent | undefined>,
    ) => {
      state.mainEditorContentTrigger = action.payload;
    },
    updateFileSymbols: (state, action: PayloadAction<FileSymbolMap>) => {
      state.symbols = {
        ...state.symbols,
        ...action.payload,
      };
    },
    setContextItemsAtIndex: (
      state,
      {
        payload: { index, contextItems },
      }: PayloadAction<{
        index: number;
        contextItems: ChatHistoryItem["contextItems"];
      }>,
    ) => {
      if (state.history[index]) {
        state.history[index].contextItems = contextItems;
      }
    },
    submitEditorAndInitAtIndex: (
      state,
      {
        payload,
      }: PayloadAction<{
        index: number;
        editorState: JSONContent;
      }>,
    ) => {
      const { index, editorState } = payload;

      if (state.history.length && index < state.history.length) {
        // Resubmission - update input message, truncate history after resubmit with new empty response message
        if (index % 2 === 1) {
          console.warn(
            "Corrupted history: resubmitting at odd index, shouldn't happen",
          );
        }
        const historyItem = state.history[index];

        historyItem.message.content = ""; // IMPORTANT - this is quickly updated by resolveEditorContent based on editor state prior to streaming
        historyItem.editorState = payload.editorState;
        historyItem.contextItems = [];

        state.history = state.history.slice(0, index + 1).concat({
          message: {
            id: uuidv4(),
            role: "assistant",
            content: "", // IMPORTANT - this is subsequently updated by response streaming
          },
          contextItems: [],
        });
      } else {
        // New input/response messages
        state.history = state.history.concat([
          {
            message: {
              id: uuidv4(),
              role: "user",
              content: "", // IMPORTANT - this is quickly updated by resolveEditorContent based on editor state prior to streaming
            },
            contextItems: [],
            editorState,
          },
          {
            message: {
              id: uuidv4(),
              role: "assistant",
              content: "", // IMPORTANT - this is subsequently updated by response streaming
            },
            contextItems: [],
          },
        ]);
      }

      state.isStreaming = true;
    },
    truncateHistoryToMessage: (
      state,
      {
        payload,
      }: PayloadAction<{
        index: number;
      }>,
    ) => {
      const { index } = payload;

      if (state.history.length && index < state.history.length) {
        state.codeBlockApplyStates.curIndex = 0;
        state.history = state.history.slice(0, index + 1).concat({
          message: {
            id: uuidv4(),
            role: "assistant",
            content: "", // IMPORTANT - this is subsequently updated by response streaming
          },
          contextItems: [],
        });
        state.inlineErrorMessage = undefined;
        state.isPruned = false;
        state.contextPercentage = undefined;
      }
    },
    deleteMessage: (state, action: PayloadAction<number>) => {
      // Deletes the current assistant message and the previous user message
      state.history.splice(action.payload - 1, 2);
      state.inlineErrorMessage = undefined;
      state.isPruned = false;
      state.contextPercentage = undefined;
    },
    deleteCompaction: (state, action: PayloadAction<number>) => {
      // Removes the conversation summary from the specified message
      const historyItem = state.history[action.payload];
      if (historyItem?.conversationSummary) {
        state.history[action.payload] = {
          ...historyItem,
          conversationSummary: undefined,
        };
      }
    },
    updateHistoryItemAtIndex: (
      state,
      {
        payload,
      }: PayloadAction<{
        index: number;
        updates: Partial<ChatHistoryItemWithMessageId>;
      }>,
    ) => {
      const { index, updates } = payload;
      if (index !== 0 && !state.history[index]) {
        console.error(
          `attempting to update history item at nonexistent index ${index}`,
          updates,
        );
        return;
      }
      state.history[index] = {
        ...state.history[index],
        ...updates,
      };
    },
    addContextItemsAtIndex: (
      state,
      {
        payload,
      }: PayloadAction<{
        index: number;
        contextItems: ContextItemWithId[];
      }>,
    ) => {
      const historyItem = state.history[payload.index];

      if (!historyItem) {
        return;
      }

      historyItem.contextItems = [
        ...historyItem.contextItems,
        ...payload.contextItems,
      ];
    },
    setAppliedRulesAtIndex: (
      state,
      {
        payload,
      }: PayloadAction<{
        index: number;
        appliedRules: RuleWithSource[];
      }>,
    ) => {
      if (state.history[payload.index]) {
        state.history[payload.index].appliedRules = payload.appliedRules;
      }
    },
    setInactive: (state) => {
      const curMessage = state.history.at(-1);

      if (curMessage) {
        curMessage.isGatheringContext = false;
      }

      state.isStreaming = false;
    },
    abortStream: (state) => {
      state.streamAborter.abort();
      state.streamAborter = new AbortController();
    },
    streamUpdate: (state, action: PayloadAction<ChatMessage[]>) => {
      if (state.history.length) {
        for (const message of action.payload) {
          let lastItem = state.history[state.history.length - 1];
          let lastMessage = lastItem.message;

          if (message.role === "thinking" && message.redactedThinking) {
            state.history.push({
              message: {
                role: "thinking",
                content: "internal reasoning is hidden due to safety reasons",
                redactedThinking: message.redactedThinking,
                id: uuidv4(),
              },
              contextItems: [],
            });
            continue;
          }

          const messageContent = message.content
            ? renderChatMessage(message)
            : "";

          // OpenAI-compatible models in agent mode sometimes send
          // all of their data in one message, so we handle that case early.
          if (messageContent) {
            const thinkMatches = messageContent.match(
              /<think>([\s\S]*)<\/think>([\s\S]*)/,
            );
            if (thinkMatches) {
              // The order that they seem to consistently use is:
              //
              // <think>Thinking text</think>
              // Text to show to the user

              lastItem.reasoning = {
                text: thinkMatches[1].trim(),
                startAt: Date.now(),
                endAt: Date.now(),
                active: false,
              };

              // This is the chat message that we should show to the user.
              // We always need to push this even if it is empty,
              // because we cannot attach tool calls to a Thinking message.
              // That would break `messageHasToolCallId`.
              state.history.push({
                message: {
                  role: "assistant",
                  content: thinkMatches[2].trim(),
                  id: uuidv4(),
                },
                contextItems: [],
              });
              lastItem = state.history[state.history.length - 1];
              lastMessage = lastItem.message;

              handleToolCallsInMessage(message, lastItem);

              return;
            }
          }

          // The remainder of this function handles streaming messages
          if (
            lastMessage.role !== message.role ||
            message.role === "tool" // Tool messages should always create new messages
          ) {
            // Create a new message
            const historyItem: ChatHistoryItemWithMessageId = {
              message: {
                ...message,
                content: "", // Start with empty content, let accumulation logic handle it
                id: uuidv4(),
              },
              contextItems: [],
            };
            handleToolCallsInMessage(message, historyItem);
            state.history.push(historyItem);
            lastItem = state.history[state.history.length - 1];
            lastMessage = lastItem.message;
          }

          // Add to the existing message
          if (messageContent) {
            if (messageContent.includes("<think>")) {
              lastItem.reasoning = {
                startAt: Date.now(),
                active: true,
                text: messageContent.replace("<think>", "").trim(),
              };
            } else if (
              lastItem.reasoning?.active &&
              messageContent.includes("</think>")
            ) {
              const [reasoningEnd, answerStart] =
                messageContent.split("</think>");
              lastItem.reasoning.text += reasoningEnd.trimEnd();
              lastItem.reasoning.active = false;
              lastItem.reasoning.endAt = Date.now();
              lastMessage.content += answerStart.trimStart();
            } else if (lastItem.reasoning?.active) {
              if (
                lastItem.reasoning.text.length > 0 ||
                messageContent.trim().length > 0
              ) {
                lastItem.reasoning.text += messageContent;
              }
            } else {
              // Note this only works because new message above
              // was already rendered from parts to string
              if (
                lastMessage.content.length > 0 ||
                messageContent.trim().length > 0
              ) {
                lastMessage.content += messageContent;
              }
            }
          } else if (message.role === "thinking" && message.signature) {
            if (lastMessage.role === "thinking") {
              lastMessage.signature = message.signature;
            }
          } else if (
            message.role === "assistant" &&
            message.toolCalls?.length &&
            lastMessage.role === "assistant"
          ) {
            handleStreamingToolCallUpdates(message, lastItem);
          }
        }
      }
    },
    newSession: (state, { payload }: PayloadAction<Session | undefined>) => {
      state.lastSessionId = state.id;

      state.streamAborter.abort();
      state.streamAborter = new AbortController();

      state.isStreaming = false;
      state.symbols = {};

      state.inlineErrorMessage = undefined;
      state.isPruned = false;
      state.contextPercentage = undefined;

      if (payload) {
        state.history = payload.history as any;
        state.title = payload.title;
        state.id = payload.sessionId;
      } else {
        state.history = [];
        state.title = NEW_SESSION_TITLE;
        state.id = uuidv4();
      }
    },
    updateSessionTitle: (state, { payload }: PayloadAction<string>) => {
      state.title = payload;
    },
    setIsSessionMetadataLoading: (
      state,
      { payload }: PayloadAction<boolean>,
    ) => {
      state.isSessionMetadataLoading = payload;
    },
    setAllSessionMetadata: (
      state,
      { payload }: PayloadAction<SessionMetadata[]>,
    ) => {
      state.allSessionMetadata = payload;
    },
    //////////////////////////////////////////////////////////////////////////////////
    // These are for optimistic session metadata updates, especially for History page
    addSessionMetadata: (
      state,
      { payload }: PayloadAction<SessionMetadata>,
    ) => {
      state.allSessionMetadata = [...state.allSessionMetadata, payload];
    },
    updateSessionMetadata: (
      state,
      {
        payload,
      }: PayloadAction<
        {
          sessionId: string;
        } & Partial<SessionMetadata>
      >,
    ) => {
      state.allSessionMetadata = state.allSessionMetadata.map((session) =>
        session.sessionId === payload.sessionId
          ? {
              ...session,
              ...payload,
            }
          : session,
      );
      if (payload.title && payload.sessionId === state.id) {
        state.title = payload.title;
      }
    },
    deleteSessionMetadata: (state, { payload }: PayloadAction<string>) => {
      // Note, should not be allowed to delete current session from chat session
      state.allSessionMetadata = state.allSessionMetadata.filter(
        (session) => session.sessionId !== payload,
      );
    },
    //////////////////////////////////////////////////////////////////////////////////
    addHighlightedCode: (
      state,
      {
        payload,
      }: PayloadAction<{ rangeInFileWithContents: any; edit: boolean }>,
    ) => {
      let contextItems =
        state.history[state.history.length - 1].contextItems ?? [];

      contextItems = contextItems.map((item) => {
        return { ...item, editing: false };
      });

      const { relativePathOrBasename } = findUriInDirs(
        payload.rangeInFileWithContents.filepath,
        window.workspacePaths ?? [],
      );
      const fileName = getUriPathBasename(
        payload.rangeInFileWithContents.filepath,
      );

      const lineNums = `(${
        payload.rangeInFileWithContents.range.start.line + 1
      }-${payload.rangeInFileWithContents.range.end.line + 1})`;

      contextItems.push({
        name: `${fileName} ${lineNums}`,
        description: relativePathOrBasename,
        id: {
          providerTitle: "code",
          itemId: uuidv4(),
        },
        content: payload.rangeInFileWithContents.contents,
        editing: true,
        editable: true,
        uri: {
          type: "file",
          value: payload.rangeInFileWithContents.filepath,
        },
      });

      state.history[state.history.length - 1].contextItems = contextItems;
    },
    updateApplyState: (state, { payload }: PayloadAction<ApplyState>) => {
      const applyState = state.codeBlockApplyStates.states.find(
        (state) => state.streamId === payload.streamId,
      );

      if (!applyState) {
        state.codeBlockApplyStates.states.push(payload);
      } else {
        applyState.status = payload.status ?? applyState.status;
        applyState.numDiffs = payload.numDiffs ?? applyState.numDiffs;
        applyState.filepath = payload.filepath ?? applyState.filepath;
        applyState.fileContent = payload.fileContent ?? applyState.fileContent;
        applyState.originalFileContent =
          payload.originalFileContent ?? applyState.originalFileContent;
      }

      if (payload.status === "done") {
        state.codeBlockApplyStates.curIndex++;
      }
    },
    resetNextCodeBlockToApplyIndex: (state) => {
      state.codeBlockApplyStates.curIndex = 0;
    },

    // TOOL CALL STATE
    setToolGenerated: (
      state,
      action: PayloadAction<{
        toolCallId: string;
        tools: Tool[];
      }>,
    ) => {
      const toolCallState = findToolCallById(
        state.history,
        action.payload.toolCallId,
      );

      if (toolCallState) {
        toolCallState.status = "generated";

        const tool = action.payload.tools.find(
          (t) => t.function.name === toolCallState.toolCall.function.name,
        );
        if (tool) {
          toolCallState.tool = tool;
        }
      }
    },
    updateToolCallOutput: (
      state,
      action: PayloadAction<{
        toolCallId: string;
        contextItems: ContextItem[];
      }>,
    ) => {
      // Update tool call state and corresponding tool output message
      const toolCallState = findToolCallById(
        state.history,
        action.payload.toolCallId,
      );
      if (toolCallState) {
        toolCallState.output = action.payload.contextItems;
      }
      const toolItem = findChatHistoryItemByToolCallId(
        state.history,
        action.payload.toolCallId,
      );
      if (toolItem) {
        toolItem.message.content = renderContextItems(
          action.payload.contextItems,
        );
        toolItem.contextItems = action.payload.contextItems.map((item) =>
          toolCallCtxItemToCtxItemWithId(item, action.payload.toolCallId),
        );
      }
    },
    setToolCallArgs: (
      state,
      action: PayloadAction<{
        toolCallId: string;
        newArgs: Record<string, any>;
      }>,
    ) => {
      const toolCallState = findToolCallById(
        state.history,
        action.payload.toolCallId,
      );
      if (toolCallState) {
        toolCallState.parsedArgs = action.payload.newArgs;
      }
    },
    cancelToolCall: (
      state,
      action: PayloadAction<{
        toolCallId: string;
      }>,
    ) => {
      const toolCallState = findToolCallById(
        state.history,
        action.payload.toolCallId,
      );
      if (toolCallState) {
        toolCallState.status = "canceled";
      }
    },
    errorToolCall: (
      state,
      action: PayloadAction<{
        toolCallId: string;
      }>,
    ) => {
      const toolCallState = findToolCallById(
        state.history,
        action.payload.toolCallId,
      );
      if (toolCallState) {
        toolCallState.status = "errored";
      }
    },
    acceptToolCall: (
      state,
      action: PayloadAction<{
        toolCallId: string;
      }>,
    ) => {
      const toolCallState = findToolCallById(
        state.history,
        action.payload.toolCallId,
      );
      if (toolCallState) {
        toolCallState.status = "done";
      }
    },
    setToolCallCalling: (
      state,
      action: PayloadAction<{
        toolCallId: string;
      }>,
    ) => {
      const toolCallState = findToolCallById(
        state.history,
        action.payload.toolCallId,
      );
      if (toolCallState) {
        toolCallState.status = "calling";
      }
    },
    setMode: (state, action: PayloadAction<MessageModes>) => {
      state.mode = action.payload;
    },
    setIsInEdit: (state, action: PayloadAction<boolean>) => {
      state.isInEdit = action.payload;
    },
    setHasReasoningEnabled: (state, action: PayloadAction<boolean>) => {
      state.hasReasoningEnabled = action.payload;
    },
    setNewestToolbarPreviewForInput: (
      state,
      {
        payload,
      }: PayloadAction<{
        inputId: string;
        contextItemId: string;
      }>,
    ) => {
      state.newestToolbarPreviewForInput[payload.inputId] =
        payload.contextItemId;
    },
    setCompactionLoading: (
      state,
      action: PayloadAction<{ index: number; loading: boolean }>,
    ) => {
      const { index, loading } = action.payload;
      if (loading) {
        state.compactionLoading[index] = true;
      } else {
        delete state.compactionLoading[index];
      }
    },
    setInlineErrorMessage: (
      state,
      action: PayloadAction<SessionState["inlineErrorMessage"]>,
    ) => {
      state.inlineErrorMessage = action.payload;
    },
    setIsPruned: (state, action: PayloadAction<boolean>) => {
      state.isPruned = action.payload;
    },
    setContextPercentage: (state, action: PayloadAction<number>) => {
      state.contextPercentage = action.payload;
    },
  },
  selectors: {
    selectIsGatheringContext: (state) => {
      const curHistoryItem = state.history.at(-1);
      return curHistoryItem?.isGatheringContext || false;
    },
  },
  extraReducers: (builder) => {
    addPassthroughCases(builder, [streamResponseThunk]);
  },
});

function addPassthroughCases(
  builder: ActionReducerMapBuilder<SessionState>,
  thunks: AsyncThunk<any, any, any>[],
) {
  thunks.forEach((thunk) => {
    builder
      .addCase(thunk.fulfilled, (_state, _action) => {})
      .addCase(thunk.rejected, (_state, _action) => {})
      .addCase(thunk.pending, (_state, _action) => {});
  });
}

export const selectApplyStateByStreamId = createSelector(
  [
    (state: RootState) => state.session.codeBlockApplyStates.states,
    (_state: RootState, streamId?: string) => streamId,
  ],
  (states, streamId) => {
    return states.find((state) => state.streamId === streamId);
  },
);

export const selectApplyStateByToolCallId = createSelector(
  [
    (state: RootState) => state.session.codeBlockApplyStates.states,
    (_state: RootState, toolCallId?: string) => toolCallId,
  ],
  (states, toolCallId) => {
    if (toolCallId) {
      return states.find((state) => state.toolCallId === toolCallId);
    }
  },
);

export const {
  updateFileSymbols,
  setContextItemsAtIndex,
  addContextItemsAtIndex,
  setAppliedRulesAtIndex,
  setInactive,
  streamUpdate,
  newSession,
  updateSessionTitle,
  addHighlightedCode,
  addPromptCompletionPair,
  setActive,
  submitEditorAndInitAtIndex,
  truncateHistoryToMessage,
  updateHistoryItemAtIndex,
  clearDanglingMessages,
  setMainEditorContentTrigger,
  deleteMessage,
  deleteCompaction,
  setIsGatheringContext,
  resetNextCodeBlockToApplyIndex,
  updateApplyState,
  abortStream,
  setToolCallCalling,
  cancelToolCall,
  errorToolCall,
  acceptToolCall,
  setToolGenerated,
  updateToolCallOutput,
  setToolCallArgs,
  setMode,
  setIsSessionMetadataLoading,
  setAllSessionMetadata,
  addSessionMetadata,
  updateSessionMetadata,
  deleteSessionMetadata,
  setNewestToolbarPreviewForInput,
  setIsInEdit,
  setHasReasoningEnabled,
  setInlineErrorMessage,
  setIsPruned,
  setContextPercentage,
  setCompactionLoading,
} = sessionSlice.actions;

export const { selectIsGatheringContext } = sessionSlice.selectors;

export default sessionSlice.reducer;<|MERGE_RESOLUTION|>--- conflicted
+++ resolved
@@ -50,16 +50,11 @@
 function filterMultipleEditToolCalls(
   toolCalls: ToolCallDelta[],
 ): ToolCallDelta[] {
-<<<<<<< HEAD
   const editToolNames = [
     BuiltInToolNames.EditExistingFile,
     BuiltInToolNames.SingleFindAndReplace,
     BuiltInToolNames.MultiEdit,
-    BuiltInToolNames.SearchAndReplaceInFile,
   ];
-=======
-  const editToolNames = [BuiltInToolNames.EditExistingFile];
->>>>>>> 599d6093
   let hasSeenEditTool = false;
 
   return toolCalls.filter((toolCall) => {
