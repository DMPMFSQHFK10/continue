--- conflicted
+++ resolved
@@ -69,11 +69,8 @@
           [...updatedHistory],
           selectedChatModel?.baseChatSystemMessage,
           state.config.config.rules,
-<<<<<<< HEAD
           selectedChatModel.model,
           state,
-=======
->>>>>>> cbff7ed0
         );
 
         unwrapResult(await dispatch(streamNormalInput({ messages })));
