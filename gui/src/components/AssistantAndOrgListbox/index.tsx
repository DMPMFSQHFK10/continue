import { ArrowPathIcon, PlusIcon } from "@heroicons/react/24/outline";
import { isOnPremSession } from "core/control-plane/AuthTypes";
import { useContext, useEffect, useRef } from "react";
import { useAuth } from "../../context/Auth";
import { IdeMessengerContext } from "../../context/IdeMessenger";
import { useAppDispatch, useAppSelector } from "../../redux/hooks";
import {
  selectCurrentOrg,
  setSelectedProfile,
} from "../../redux/slices/profilesSlice";
import { getMetaKeyLabel, isMetaEquivalentKeyPressed } from "../../util";
import { cn } from "../../util/cn";
import { useLump } from "../mainInput/Lump/LumpContext";
import {
  Listbox,
  ListboxOption,
  ListboxOptions,
  Transition,
  useFontSize,
} from "../ui";
import { AccountOption } from "./AccountOption";
import { AssistantOptions } from "./AssistantOptions";
import { ScopeSelect } from "./ScopeSelect";
import { SelectedAssistantButton } from "./SelectedAssistantButton";

export function AssistantAndOrgListbox() {
  const dispatch = useAppDispatch();
  const listboxRef = useRef<HTMLDivElement>(null);
  const currentOrg = useAppSelector(selectCurrentOrg);
  const ideMessenger = useContext(IdeMessengerContext);
  const { isToolbarExpanded } = useLump();
  const {
    profiles,
    selectedProfile,
    session,
    login,
    organizations,
    refreshProfiles,
  } = useAuth();
  const configLoading = useAppSelector((store) => store.config.loading);
  const smallFont = useFontSize(-3);
  const tinyFont = useFontSize(-4);
  const shouldRenderOrgInfo =
    session && organizations.length > 1 && !isOnPremSession(session);

  function close() {
    // Close the listbox by clicking outside or programmatically
    const event = new KeyboardEvent("keydown", { key: "Escape" });
    document.dispatchEvent(event);
  }

  function onNewAssistant() {
    void ideMessenger.request("controlPlane/openUrl", {
      path: "/new",
      orgSlug: currentOrg?.slug,
    });
    close();
  }

  useEffect(() => {
    let lastToggleTime = 0;
    const DEBOUNCE_MS = 800;

    const handleKeyDown = (event: KeyboardEvent) => {
      if (
        event.key === "'" &&
        isMetaEquivalentKeyPressed(event as any) &&
        event.shiftKey
      ) {
        const now = Date.now();

        if (now - lastToggleTime >= DEBOUNCE_MS) {
          lastToggleTime = now;

          const profileIds = profiles?.map((profile) => profile.id) ?? [];
          // In case of 1 or 0 profiles just does nothing
          if (profileIds.length < 2) {
            return;
          }
          let nextId = profileIds[0];
          if (selectedProfile) {
            const curIndex = profileIds.indexOf(selectedProfile.id);
            const nextIndex = (curIndex + 1) % profileIds.length;
            nextId = profileIds[nextIndex];
          }
          // Optimistic update
          dispatch(setSelectedProfile(nextId));
          ideMessenger.post("didChangeSelectedProfile", {
            id: nextId,
          });
        }
      }
    };

    window.addEventListener("keydown", handleKeyDown);
    return () => {
      window.removeEventListener("keydown", handleKeyDown);
    };
  }, [currentOrg, selectedProfile]);

  if (!selectedProfile) {
    return (
      <div
        onClick={() => {
          void ideMessenger.request("controlPlane/openUrl", {
            path: "/new?type=assistant",
            orgSlug: currentOrg?.slug,
          });
        }}
        className="text-description flex cursor-pointer select-none items-center gap-1"
        style={{ fontSize: smallFont }}
      >
        <PlusIcon className="h-3 w-3 flex-shrink-0 select-none" />
        <span
          className={`line-clamp-1 select-none break-all ${isToolbarExpanded ? "xs:hidden sm:line-clamp-1" : ""}`}
        >
          Create your first assistant
        </span>
      </div>
    );
  }

  return (
    <Listbox>
      <div className="relative" ref={listboxRef}>
        <SelectedAssistantButton selectedProfile={selectedProfile} />
        <Transition>
          <ListboxOptions className="-translate-x-1.5 pb-0">
            {shouldRenderOrgInfo && (
              <div className="border-border border-x-0 border-t-0 border-solid px-2 py-3">
                <div className="flex flex-col gap-2 pb-1 pl-1">
                  <span className="text-description-muted flex items-center pb-1">
                    {session.account.id}
                  </span>
                  <label className="text-vsc-foreground font-semibold">
                    Organization
                  </label>
                  <ScopeSelect />
                </div>
              </div>
            )}
            <AssistantOptions
              selectedProfileId={selectedProfile.id}
              onClose={close}
            />

            {/* Bottom Actions */}
            <div className="border-border border-x-0 border-b-0 border-t border-solid">
              <ListboxOption
                value="new-assistant"
                fontSizeModifier={-2}
                className="border-border border-b px-2 py-1.5"
                onClick={session ? onNewAssistant : () => login(false)}
              >
                <span
                  className="text-description flex flex-row items-center"
                  style={{ fontSize: tinyFont }}
                >
                  <PlusIcon className="mr-1 h-3 w-3" /> New Assistant
                </span>
              </ListboxOption>

              <ListboxOption
<<<<<<< HEAD
                value="reload-config"
                fontSizeModifier={-2}
                className="border-border border-b px-2 py-1.5"
=======
                value="reload-assistant"
                fontSizeModifier={-2}
                className="border-border border-b px-2 py-1.5"
                onClick={() => refreshProfiles()}
>>>>>>> c41be7ee
              >
                <span
                  className="text-description flex flex-1 flex-row items-center"
                  style={{ fontSize: tinyFont }}
                >
                  <ArrowPathIcon
                    className={cn(
                      "mr-1 h-3 w-3",
                      configLoading && "animate-spin-slow",
                    )}
                  />
                  Reload config
                </span>
              </ListboxOption>

              <AccountOption onClose={close} />

              <div
                className="text-description border-border flex items-center justify-between gap-1.5 border-x-0 border-b-0 border-t border-solid px-2 py-2"
                style={{ fontSize: tinyFont }}
              >
                <span className="block" style={{ fontSize: tinyFont - 1 }}>
                  <code>{getMetaKeyLabel()} ⇧ '</code> to toggle assistant
                </span>
              </div>
            </div>
          </ListboxOptions>
        </Transition>
      </div>
    </Listbox>
  );
}<|MERGE_RESOLUTION|>--- conflicted
+++ resolved
@@ -161,19 +161,13 @@
               </ListboxOption>
 
               <ListboxOption
-<<<<<<< HEAD
-                value="reload-config"
-                fontSizeModifier={-2}
-                className="border-border border-b px-2 py-1.5"
-=======
                 value="reload-assistant"
                 fontSizeModifier={-2}
                 className="border-border border-b px-2 py-1.5"
                 onClick={() => refreshProfiles()}
->>>>>>> c41be7ee
               >
                 <span
-                  className="text-description flex flex-1 flex-row items-center"
+                  className="text-description flex flex-row items-center"
                   style={{ fontSize: tinyFont }}
                 >
                   <ArrowPathIcon
