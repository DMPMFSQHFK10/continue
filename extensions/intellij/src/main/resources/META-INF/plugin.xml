<!-- Plugin Configuration File. Read more: https://plugins.jetbrains.com/docs/intellij/plugin-configuration-file.html -->
<idea-plugin>
    <id>com.github.continuedev.continueintellijextension</id>
    <name>Continue</name>
    <vendor url="https://www.continue.dev/">continue-dev</vendor>
    <change-notes>
        <![CDATA[View the latest release notes on <a href="https://github.com/continuedev/continue/releases">GitHub</a>]]></change-notes>

    <depends>com.intellij.modules.platform</depends>
    <depends>org.jetbrains.plugins.terminal</depends>

    <!-- See here for why this is optional:  https://github.com/continuedev/continue/issues/2775#issuecomment-2535620877-->
    <depends optional="true" config-file="continueintellijextension-withJSON.xml">
        com.intellij.modules.json
    </depends>

    <extensions defaultExtensionNs="com.intellij">
        <toolWindow id="Continue" anchor="right" icon="com.github.continuedev.continueintellijextension.Icons.Continue"
                    factoryClass="com.github.continuedev.continueintellijextension.toolWindow.ContinuePluginToolWindowFactory"/>
        <projectService id="ContinuePluginService"
                        serviceImplementation="com.github.continuedev.continueintellijextension.services.ContinuePluginService"/>
        <projectService
                id="DiffStreamService"
                serviceImplementation="com.github.continuedev.continueintellijextension.editor.DiffStreamService"/>

        <projectService serviceInterface="com.github.continuedev.continueintellijextension.autocomplete.CompletionService"
                        serviceImplementation="com.github.continuedev.continueintellijextension.autocomplete.ContinueCompletionService"/>
<<<<<<< HEAD
        <projectService
                serviceInterface="com.github.continuedev.continueintellijextension.nextEdit.NextEditService"
                serviceImplementation="com.github.continuedev.continueintellijextension.nextEdit.ContinueNextEditService"/>

        <projectService
                serviceImplementation="com.github.continuedev.continueintellijextension.nextEdit.NextEditWindowManager"/>

        <projectService
                serviceImplementation="com.github.continuedev.continueintellijextension.nextEdit.NextEditJumpManager"/>

=======
>>>>>>> 7f5e91d3
        <inline.completion.provider id="Continue" implementation="com.github.continuedev.continueintellijextension.autocomplete.ContinueInlineCompletionProvider"/>

        <notificationGroup id="Continue"
                           displayType="BALLOON"/>
        <actionPromoter order="last"
                        implementation="com.github.continuedev.continueintellijextension.actions.ContinueActionPromote"/>
        <errorHandler implementation="com.github.continuedev.continueintellijextension.error.ContinueErrorSubmitter"/>
        <postStartupActivity
                implementation="com.github.continuedev.continueintellijextension.activities.ContinuePluginStartupActivity"/>
        <postStartupActivity implementation="com.github.continuedev.continueintellijextension.proxy.ProxyPoolingActivity"/>
        <applicationConfigurable
                parentId="tools"
                instance="com.github.continuedev.continueintellijextension.services.ContinueExtensionConfigurable"
                id="com.github.continuedev.continueintellijextension.services.ContinueExtensionConfigurable"
                displayName="Continue"/>
        <applicationService
                serviceImplementation="com.github.continuedev.continueintellijextension.services.ContinueExtensionSettings"/>
    </extensions>

    <actions>
        <action class="com.github.continuedev.continueintellijextension.editor.InlineEditAction"
                id="continue.inlineEdit"
                description="Inline Edit"
                text="Inline Edit">
            <keyboard-shortcut keymap="$default"
                               first-keystroke="ctrl I"/>
            <keyboard-shortcut keymap="Mac OS X"
                               first-keystroke="meta I"/>
            <override-text place="GoToAction" text="Continue: Edit Code"/>
        </action>

        <action id="continue.acceptDiff"
                class="com.github.continuedev.continueintellijextension.actions.AcceptDiffAction"
                text="Accept Diff" description="Accept Diff">
            <keyboard-shortcut keymap="$default"
                               first-keystroke="shift ctrl ENTER"/>
            <keyboard-shortcut keymap="Mac OS X"
                               first-keystroke="shift meta ENTER"/>
            <override-text place="GoToAction" text="Continue: Accept Diff"/>
        </action>

        <action id="continue.restartProcess"
                class="com.github.continuedev.continueintellijextension.actions.RestartContinueProcess"
                text="Restart Process"
                description="Restart Process">
            <override-text place="GoToAction" text="Continue: Restart Process"/>
        </action>

        <action id="continue.rejectDiff"
                class="com.github.continuedev.continueintellijextension.actions.RejectDiffAction"
                text="Reject Diff" description="Reject Diff">
            <keyboard-shortcut keymap="$default"
                               first-keystroke="shift ctrl BACK_SPACE"/>
            <keyboard-shortcut keymap="Mac OS X"
                               first-keystroke="shift meta BACK_SPACE"/>
            <override-text place="GoToAction" text="Continue: Reject Diff"/>
        </action>

        <action id="continue.acceptVerticalDiffBlock"
                class="com.github.continuedev.continueintellijextension.actions.AcceptDiffAction"
                text="Accept Diff" description="Accept Vertical Diff Block">
            <keyboard-shortcut keymap="$default"
                               first-keystroke="alt shift Y"/>
            <keyboard-shortcut keymap="Mac OS X"
                               first-keystroke="alt shift Y"/>
            <override-text place="GoToAction" text="Continue: Accept Vertical Diff Block"/>
        </action>

        <action id="continue.rejectVerticalDiffBlock"
                class="com.github.continuedev.continueintellijextension.actions.RejectDiffAction"
                text="Reject Diff" description="Reject Vertical Diff Block">
            <keyboard-shortcut keymap="$default"
                               first-keystroke="alt shift N"/>
            <keyboard-shortcut keymap="Mac OS X"
                               first-keystroke="alt shift N"/>
            <override-text place="GoToAction" text="Continue: Reject Vertical Diff Block"/>
        </action>

        <action id="continue.focusContinueInputWithoutClear"
                class="com.github.continuedev.continueintellijextension.actions.FocusContinueInputWithoutClearAction"
                text="Add selected code to context"
                description="Focus Continue Input With Edit">
            <keyboard-shortcut keymap="$default"
                               first-keystroke="ctrl shift J"/>
            <keyboard-shortcut keymap="Mac OS X"
                               first-keystroke="meta shift J"/>
            <override-text place="GoToAction" text="Continue: Add Highlighted Code to Context"/>
        </action>

        <action id="continue.newContinueSession"
                icon="AllIcons.General.Add"
                class="com.github.continuedev.continueintellijextension.actions.NewContinueSessionAction"
                text="New Session"
                description="New Session">

            <override-text place="GoToAction" text="New Session"/>
        </action>

        <action id="continue.viewHistory"
                icon="AllIcons.Vcs.History"
                class="com.github.continuedev.continueintellijextension.actions.ViewHistoryAction"
                text="View History"
                description="View History">
            <override-text place="GoToAction" text="View History"/>
        </action>

        <action id="continue.openConfigPage"
                class="com.github.continuedev.continueintellijextension.actions.OpenConfigAction"
                icon="AllIcons.General.GearPlain"
                text="Continue Config"
                description="Continue Config">
            <override-text place="GoToAction" text="Continue Config"/>
        </action>

        <action id="continue.openLogs"
                class="com.github.continuedev.continueintellijextension.actions.OpenLogsAction"
                icon="AllIcons.General.ShowInfos"
                text="Open Logs"
                description="Open Continue Logs">
            <override-text place="GoToAction" text="Open Continue Logs"/>
        </action>

        <group id="ContinueSidebarActionsGroup">
            <reference ref="continue.newContinueSession"/>
            <reference ref="continue.viewHistory"/>
            <reference ref="continue.openConfigPage"/>
        </group>

        <action id="continue.focusContinueInput"
                class="com.github.continuedev.continueintellijextension.actions.FocusContinueInputAction"
                text="Add selected code to context"
                description="Focus Continue Input">
            <keyboard-shortcut keymap="$default"
                               first-keystroke="ctrl J"/>
            <keyboard-shortcut keymap="Mac OS X"
                               first-keystroke="meta J"/>
            <add-to-group group-id="EditorPopupMenu"/>
            <override-text place="GoToAction" text="Continue: Add Highlighted Code to Context and Clear Chat"/>
        </action>
    </actions>
</idea-plugin><|MERGE_RESOLUTION|>--- conflicted
+++ resolved
@@ -25,7 +25,6 @@
 
         <projectService serviceInterface="com.github.continuedev.continueintellijextension.autocomplete.CompletionService"
                         serviceImplementation="com.github.continuedev.continueintellijextension.autocomplete.ContinueCompletionService"/>
-<<<<<<< HEAD
         <projectService
                 serviceInterface="com.github.continuedev.continueintellijextension.nextEdit.NextEditService"
                 serviceImplementation="com.github.continuedev.continueintellijextension.nextEdit.ContinueNextEditService"/>
@@ -36,10 +35,8 @@
         <projectService
                 serviceImplementation="com.github.continuedev.continueintellijextension.nextEdit.NextEditJumpManager"/>
 
-=======
->>>>>>> 7f5e91d3
         <inline.completion.provider id="Continue" implementation="com.github.continuedev.continueintellijextension.autocomplete.ContinueInlineCompletionProvider"/>
-
+        
         <notificationGroup id="Continue"
                            displayType="BALLOON"/>
         <actionPromoter order="last"
