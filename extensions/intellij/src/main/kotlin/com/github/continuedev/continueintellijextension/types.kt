package com.github.continuedev.continueintellijextension

import com.github.continuedev.continueintellijextension.editor.RangeInFileWithContents
import com.google.gson.JsonElement

enum class ToastType(val value: String) {
    INFO("info"),
    ERROR("error"),
    WARNING("warning"),
}

enum class FileType(val value: Int) {
    UNKNOWN(0),
    FILE(1),
    DIRECTORY(2),
    SYMBOLIC_LINK(64)
}

enum class ConfigMergeType {
    MERGE,
    OVERWRITE
}

data class Position(val line: Int, val character: Int)

data class Range(val start: Position, val end: Position)

data class IdeInfo(
    val ideType: String,
    val name: String,
    val version: String,
    val remoteName: String,
    val extensionVersion: String,
    val isPrerelease: Boolean
)

data class Problem(
    val filepath: String,
    val range: Range,
    val message: String
)

data class Thread(val name: String, val id: Int)

data class IndexTag(
    val artifactId: String,
    val branch: String,
    val directory: String
)

data class Location(
    val filepath: String,
    val position: Position
)

data class RangeInFile(
    val filepath: String,
    val range: Range
)

data class RangeInFileWithContents(
    val filepath: String,
    val range: Range,
    val contents: String
)

/**
 * Signature help represents the signature of something
 * callable. There can be multiple signatures but only one
 * active and only one active parameter.
 */
data class SignatureHelp(
    /**
     * One or more signatures.
     */
    val signatures: List<SignatureInformation>,

    /**
     * The active signature.
     */
    val activeSignature: Int,

    /**
     * The active parameter of the active signature.
     */
    val activeParameter: Int
)

/**
 * Represents the signature of something callable. A signature
 * can have a label, like a function-name, a doc-comment, and
 * a set of parameters.
 */
data class SignatureInformation(
    /**
     * The label of this signature. Will be shown in
     * the UI.
     */
    val label: String,

    /**
     * The parameters of this signature.
     */
    val parameters: List<ParameterInformation>,

    /**
     * The index of the active parameter.
     *
     * If provided, this is used in place of [SignatureHelp.activeParameter].
     */
    val activeParameter: Int? = null
)

/**
 * Represents a parameter of a callable-signature. A parameter can
 * have a label and a doc-comment.
 */
data class ParameterInformation(
    /**
     * The label of this signature.
     *
     * Either a string or inclusive start and exclusive end offsets within its containing
     * [SignatureInformation.label] signature label. *Note*: A label of type string must be
     * a substring of its containing signature information's [SignatureInformation.label] label.
     */
    val label: String // Note: Kotlin doesn't have union types, so this represents the string case
)

data class ControlPlaneSessionInfo(
    val accessToken: String,
    val account: Account
)

data class Account(
    val label: String,
    val id: String
)

data class FileStats(
    val lastModified: Long,
    val size: Long
)

data class IdeSettings(
    val remoteConfigServerUrl: String?,
    val remoteConfigSyncPeriod: Int,
    val userToken: String,
    val pauseCodebaseIndexOnStart: Boolean,
    val continueTestEnvironment: String
)

data class ContinueRcJson(
    val mergeBehavior: ConfigMergeType
)

data class TerminalOptions(
    val reuseTerminal: Boolean?,
    val terminalName: String?,
    val waitForCompletion: Boolean?
)

interface IDE {
    suspend fun getIdeInfo(): IdeInfo

    suspend fun getIdeSettings(): IdeSettings

    suspend fun getDiff(includeUnstaged: Boolean): List<String>

    suspend fun getClipboardContent(): Map<String, String>

    suspend fun isTelemetryEnabled(): Boolean

    suspend fun isWorkspaceRemote(): Boolean

    suspend fun getUniqueId(): String

    suspend fun getTerminalContents(): String

    suspend fun getDebugLocals(threadIndex: Int): String

    suspend fun getTopLevelCallStackSources(
        threadIndex: Int,
        stackDepth: Int
    ): List<String>

    suspend fun getAvailableThreads(): List<Thread>

    suspend fun getWorkspaceDirs(): List<String>

    suspend fun getWorkspaceConfigs(): List<ContinueRcJson>

    suspend fun fileExists(filepath: String): Boolean

    suspend fun writeFile(path: String, contents: String)

    suspend fun showVirtualFile(title: String, contents: String)

    suspend fun getContinueDir(): String

    suspend fun openFile(path: String)

    suspend fun openUrl(url: String)

    suspend fun runCommand(command: String, options: TerminalOptions?)

    suspend fun saveFile(filepath: String)

    suspend fun readFile(filepath: String): String

    suspend fun readRangeInFile(filepath: String, range: Range): String

    suspend fun showLines(
        filepath: String,
        startLine: Int,
        endLine: Int
    )

    suspend fun showDiff(
        filepath: String,
        newContents: String,
        stepIndex: Int
    )

    suspend fun getOpenFiles(): List<String>

    suspend fun getCurrentFile(): Map<String, Any>?

    suspend fun getPinnedFiles(): List<String>

    suspend fun getSearchResults(query: String, maxResults: Int?): String

    suspend fun getFileResults(pattern: String, maxResults: Int?): List<String>

    // Note: This should be a `Pair<String, String>` but we use `List<Any>` because the keys of `Pair`
    // will serialize to `first and `second` rather than `0` and `1` like in JavaScript
    suspend fun subprocess(command: String, cwd: String? = null): List<Any>

    suspend fun getProblems(filepath: String? = null): List<Problem>

    suspend fun getBranch(dir: String): String

    suspend fun getTags(artifactId: String): List<IndexTag>

    suspend fun getRepoName(dir: String): String?

    suspend fun showToast(
        type: ToastType,
        message: String,
        vararg otherParams: Any
    ): Any

    suspend fun getGitRootPath(dir: String): String?

    // Note: This should be a `List<Pair<String, FileType>>` but we use `List<Any>` because the keys of `Pair`
    // will serialize to `first and `second` rather than `0` and `1` like in JavaScript
    suspend fun listDir(dir: String): List<List<Any>>

    suspend fun getFileStats(files: List<String>): Map<String, FileStats>

    // LSP
    suspend fun gotoDefinition(location: Location): List<RangeInFile>
<<<<<<< HEAD
    suspend fun getReferences(location: Location): List<RangeInFile>
=======
    suspend fun gotoTypeDefinition(location: Location): List<RangeInFile>
    suspend fun getSignatureHelp(location: Location): SignatureHelp?
>>>>>>> 076ff3ef

    // Callbacks
    fun onDidChangeActiveTextEditor(callback: (filepath: String) -> Unit)
}

data class Message(
    val messageType: String,
    val messageId: String,
    val data: JsonElement
)

// TODO: Needs to be updated to handle new "apply" logic
data class AcceptRejectDiff(val accepted: Boolean, val stepIndex: Int)

data class DeleteAtIndex(val index: Int)

enum class ApplyStateStatus(val status: String) {
    NOT_STARTED("not-started"),
    STREAMING("streaming"),
    DONE("done"),
    CLOSED("closed");
}

data class ApplyState(
    val streamId: String,
    val status: String,
    val numDiffs: Int? = null,
    val filepath: String? = null,
    val fileContent: String? = null,
    val originalFileContent: String? = null,
    val toolCallId: String? = null
)

data class HighlightedCodePayload(
    val rangeInFileWithContents: com.github.continuedev.continueintellijextension.RangeInFileWithContents,
    val prompt: String? = null,
    val shouldRun: Boolean? = null
)

data class StreamDiffLinesPayload(
    val prefix: String,
    val highlighted: String,
    val suffix: String,
    val input: String,
    val language: String?,
    val modelTitle: String?,
    val includeRulesInSystemMessage: Boolean,
    val fileUri: String?
)

data class AcceptOrRejectDiffPayload(
    val filepath: String? = null,
    val streamId: String? = null
)

data class ShowFilePayload(
    val filepath: String
)

sealed class FimResult {
    data class FimEdit(val fimText: String) : FimResult()
    object NotFimEdit : FimResult()
}<|MERGE_RESOLUTION|>--- conflicted
+++ resolved
@@ -259,12 +259,9 @@
 
     // LSP
     suspend fun gotoDefinition(location: Location): List<RangeInFile>
-<<<<<<< HEAD
     suspend fun getReferences(location: Location): List<RangeInFile>
-=======
     suspend fun gotoTypeDefinition(location: Location): List<RangeInFile>
     suspend fun getSignatureHelp(location: Location): SignatureHelp?
->>>>>>> 076ff3ef
 
     // Callbacks
     fun onDidChangeActiveTextEditor(callback: (filepath: String) -> Unit)
