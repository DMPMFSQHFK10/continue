package com.github.continuedev.continueintellijextension.`continue`

import com.github.continuedev.continueintellijextension.*
import com.github.continuedev.continueintellijextension.constants.ContinueConstants
import com.github.continuedev.continueintellijextension.constants.getContinueGlobalPath
import com.github.continuedev.continueintellijextension.error.ContinueErrorService
import com.github.continuedev.continueintellijextension.services.ContinueExtensionSettings
import com.github.continuedev.continueintellijextension.services.ContinuePluginService
import com.github.continuedev.continueintellijextension.utils.*
import com.intellij.codeInsight.daemon.impl.HighlightInfo
import com.intellij.execution.configurations.GeneralCommandLine
import com.intellij.execution.util.ExecUtil
import com.intellij.ide.BrowserUtil
import com.intellij.ide.plugins.PluginManagerCore
import com.intellij.lang.annotation.HighlightSeverity
import com.intellij.notification.NotificationAction
import com.intellij.notification.NotificationGroupManager
import com.intellij.notification.NotificationType
import com.intellij.openapi.application.ApplicationInfo
import com.intellij.openapi.application.ApplicationManager
import com.intellij.openapi.application.EDT
import com.intellij.openapi.components.service
import com.intellij.openapi.editor.impl.DocumentMarkupModel
import com.intellij.openapi.extensions.PluginId
import com.intellij.openapi.fileEditor.FileDocumentManager
import com.intellij.openapi.fileEditor.FileEditorManager
import com.intellij.openapi.project.Project
import com.intellij.openapi.project.guessProjectDir
import com.intellij.openapi.vfs.LocalFileSystem
import com.intellij.openapi.vfs.VirtualFileManager
import com.intellij.openapi.wm.ToolWindowManager
import com.intellij.psi.PsiDocumentManager
import com.intellij.testFramework.LightVirtualFile
import kotlinx.coroutines.*
import org.jetbrains.plugins.terminal.ShellTerminalWidget
import org.jetbrains.plugins.terminal.TerminalView
import java.awt.Toolkit
import java.awt.datatransfer.DataFlavor
import java.io.BufferedReader
import java.io.File
import java.io.FileInputStream
import java.io.InputStreamReader
import java.nio.charset.Charset

class IntelliJIDE(
    private val project: Project,
    private val continuePluginService: ContinuePluginService,

    ) : IDE {

    private val gitService = GitService(project, continuePluginService)

    private val ripgrep: String = getRipgrepPath()

    init {
        try {
            val os = getOS()

            if (os == OS.LINUX || os == OS.MAC) {
                val file = File(ripgrep)
                if (!file.canExecute()) {
                    file.setExecutable(true)
                }
            }
        } catch (e: Throwable) {
            e.printStackTrace()
        }
    }

    override suspend fun getIdeInfo(): IdeInfo {
        val applicationInfo = ApplicationInfo.getInstance()
        val ideName: String = applicationInfo.fullApplicationName
        val ideVersion = applicationInfo.fullVersion
        val sshClient = System.getenv("SSH_CLIENT")
        val sshTty = System.getenv("SSH_TTY")

        var remoteName = "local"
        if (sshClient != null || sshTty != null) {
            remoteName = "ssh"
        }

        val pluginId = ContinueConstants.PLUGIN_ID
        val plugin = PluginManagerCore.getPlugin(PluginId.getId(pluginId))
        val extensionVersion = plugin?.version ?: "Unknown"

        return IdeInfo(
            ideType = "jetbrains",
            name = ideName,
            version = ideVersion,
            remoteName = remoteName,
            extensionVersion = extensionVersion,
            isPrerelease = false // TODO: Implement prerelease detection for JetBrains
        )
    }

    suspend fun enableHubContinueDev(): Boolean {
        return true
    }

    override suspend fun getIdeSettings(): IdeSettings {
        val settings = service<ContinueExtensionSettings>()


        return IdeSettings(
            remoteConfigServerUrl = settings.continueState.remoteConfigServerUrl,
            remoteConfigSyncPeriod = settings.continueState.remoteConfigSyncPeriod,
            userToken = settings.continueState.userToken ?: "",
            continueTestEnvironment = "production",
            pauseCodebaseIndexOnStart = false, // TODO: Needs to be implemented
        )
    }

    override suspend fun getDiff(includeUnstaged: Boolean): List<String> {
        return gitService.getDiff(includeUnstaged)
    }

    override suspend fun getClipboardContent(): Map<String, String> {
        val clipboard = Toolkit.getDefaultToolkit().systemClipboard
        val data = withContext(Dispatchers.IO) {
            clipboard.getData(DataFlavor.stringFlavor)
        }
        val text = data as? String ?: ""
        return mapOf("text" to text)
    }

    override suspend fun isTelemetryEnabled(): Boolean {
        return true
    }

    override suspend fun isWorkspaceRemote(): Boolean {
        return this.getIdeInfo().remoteName != "local"
    }

    override suspend fun getUniqueId(): String {
        return getMachineUniqueID()
    }

    override suspend fun getTerminalContents(): String {
        return withContext(Dispatchers.EDT) {
            try {
                val toolWindow = ToolWindowManager.getInstance(project).getToolWindow("Terminal")

                val terminalView = TerminalView.getInstance(project)
                // Find the first terminal widget selected, whatever its state, running command or not.
                val widget = terminalView.getWidgets().filterIsInstance<ShellTerminalWidget>().firstOrNull {
                    toolWindow?.getContentManager()?.getContent(it)?.isSelected ?: false
                }

                if (widget != null) {
                    val textBuffer = widget.terminalTextBuffer
                    val stringBuilder = StringBuilder()
                    // Iterate through all lines in the buffer (history + screen)
                    for (i in 0 until textBuffer.historyLinesCount + textBuffer.screenLinesCount) {
                        stringBuilder.append(textBuffer.getLine(i).text).append('\n')
                    }
                    stringBuilder.toString()
                } else {
                    "" // Return empty if no terminal is available
                }
            } catch (e: Exception) {
                println("Error getting terminal contents: ${e.message}")
                e.printStackTrace()
                "" // Return empty on error
            }
        }
    }

    override suspend fun getDebugLocals(threadIndex: Int): String {
        throw NotImplementedError("getDebugLocals not implemented yet")
    }

    override suspend fun getTopLevelCallStackSources(threadIndex: Int, stackDepth: Int): List<String> {
        throw NotImplementedError("getTopLevelCallStackSources not implemented")
    }

    override suspend fun getAvailableThreads(): List<Thread> {
        throw NotImplementedError("getAvailableThreads not implemented yet")
    }

    override suspend fun getWorkspaceDirs(): List<String> {
        return workspaceDirectories().toList()
    }

    override suspend fun getWorkspaceConfigs(): List<ContinueRcJson> {
        val workspaceDirs = this.getWorkspaceDirs()

        val configs = mutableListOf<String>()

        for (workspaceDir in workspaceDirs) {
            val dir = VirtualFileManager.getInstance().findFileByUrl(workspaceDir)
            if (dir != null) {
                val contents = dir.children.mapNotNull { it.toUriOrNull() }

                // Find any .continuerc.json files
                for (file in contents) {
                    if (file.endsWith(".continuerc.json")) {
                        val fileContent = UriUtils.uriToFile(file).readText()
                        configs.add(fileContent)
                    }
                }
            }
        }

        return configs as List<ContinueRcJson>
    }

    override suspend fun fileExists(filepath: String): Boolean {
        val file = UriUtils.uriToFile(filepath)
        return file.exists()
    }

    override suspend fun writeFile(path: String, contents: String) {
        val file = UriUtils.uriToFile(path)
        file.parentFile?.mkdirs()
        file.writeText(contents)
    }

    override suspend fun showVirtualFile(title: String, contents: String) {
        val virtualFile = LightVirtualFile(title, contents)
        ApplicationManager.getApplication().invokeLater {
            FileEditorManager.getInstance(project).openFile(virtualFile, true)
        }
    }

    override suspend fun getContinueDir(): String {
        return getContinueGlobalPath()
    }

    override suspend fun openFile(path: String) {
        // Convert URI path to absolute file path
        val filePath = UriUtils.uriToFile(path).absolutePath
        // Find the file using the absolute path
        val file = withContext(Dispatchers.IO) {
            LocalFileSystem.getInstance().refreshAndFindFileByPath(filePath)
        }

        file?.let {
            ApplicationManager.getApplication().invokeLater {
                FileEditorManager.getInstance(project).openFile(it, true)
            }
        }
    }

    override suspend fun openUrl(url: String) {
        withContext(Dispatchers.IO) {
            BrowserUtil.browse(url)
        }
    }

    override suspend fun runCommand(command: String, options: TerminalOptions?) {
        val terminalOptions =
            options ?: TerminalOptions(reuseTerminal = true, terminalName = null, waitForCompletion = false)

        ApplicationManager.getApplication().invokeLater {
            try {
                val toolWindow = ToolWindowManager.getInstance(project).getToolWindow("Terminal")
                toolWindow?.activate({
                    try {
                        val terminalView = TerminalView.getInstance(project)
                        var widget: ShellTerminalWidget? = null

                        // 1. Handle reuseTerminal option
                        if (terminalOptions.reuseTerminal == true && terminalView.getWidgets().isNotEmpty()) {
                            // 2. Find by terminalName if provided
                            if (terminalOptions.terminalName != null) {
                                widget = terminalView.getWidgets().filterIsInstance<ShellTerminalWidget>()
                                    .firstOrNull {
                                        toolWindow.contentManager.getContent(it).tabName == terminalOptions.terminalName
                                                && !it.hasRunningCommands()
                                    }
                            } else {
                                // 3. Find active terminal, or fall back to the first one
                                widget = terminalView.getWidgets().filterIsInstance<ShellTerminalWidget>()
                                    .firstOrNull { toolWindow.contentManager.getContent(it).isSelected }
                                    ?: terminalView.getWidgets().filterIsInstance<ShellTerminalWidget>().firstOrNull {
                                        !it.hasRunningCommands()
                                    }
                            }
                        }

                        // 4. Create a new terminal if needed
                        if (widget == null) {
                            widget = terminalView.createLocalShellWidget(
                                project.basePath,
                                terminalOptions.terminalName,
                                true
                            )
                        } else {
                            // Ensure the found widget is visible
                            val content = toolWindow.contentManager.getContent(widget)
                            if (content != null) {
                                toolWindow.contentManager.setSelectedContent(content, true)
                            }
                        }

                        // 5. Show and send text
                        widget.ttyConnector?.write(command)

                    } catch (e: Exception) {
                        println("Error during terminal widget handling: ${e.message}")
                        e.printStackTrace()
                    }
                }, true)
            } catch (e: Exception) {
                println("Error activating terminal tool window: ${e.message}")
                e.printStackTrace()
            }
        }
    }

    override suspend fun saveFile(filepath: String) {
        ApplicationManager.getApplication().invokeLater {
            val file =
                LocalFileSystem.getInstance().findFileByPath(UriUtils.parseUri(filepath).path) ?: return@invokeLater
            val fileDocumentManager = FileDocumentManager.getInstance()
            val document = fileDocumentManager.getDocument(file)

            document?.let {
                fileDocumentManager.saveDocument(it)
            }
        }
    }

    override suspend fun readFile(filepath: String): String {
        return try {
            val content = ApplicationManager.getApplication().runReadAction<String?> {
                val virtualFile = LocalFileSystem.getInstance().findFileByPath(UriUtils.parseUri(filepath).path)
                if (virtualFile != null && FileDocumentManager.getInstance().isFileModified(virtualFile)) {
                    return@runReadAction FileDocumentManager.getInstance().getDocument(virtualFile)?.text
                }
                return@runReadAction null
            }

            if (content != null) {
                content
            } else {
                val file = UriUtils.uriToFile(filepath)
                if (!file.exists() || file.isDirectory) return ""
                withContext(Dispatchers.IO) {
                    FileInputStream(file).use { fis ->
                        val sizeToRead = minOf(100000, file.length()).toInt()
                        val buffer = ByteArray(sizeToRead)
                        val bytesRead = fis.read(buffer, 0, sizeToRead)
                        if (bytesRead <= 0) return@use ""
                        val content = String(buffer, 0, bytesRead, Charset.forName("UTF-8"))
                        // Remove `\r` characters but preserve trailing newlines to prevent line count discrepancies
                        val contentWithoutCR = content.replace("\r\n", "\n").replace("\r", "\n")
                        contentWithoutCR
                    }
                }
            }
        } catch (e: Exception) {
            e.printStackTrace()
            ""
        }
    }

    override suspend fun readRangeInFile(filepath: String, range: Range): String {
        val fullContents = readFile(filepath)
        val lines = fullContents.lines()
        val startLine = range.start.line
        val startCharacter = range.start.character
        val endLine = range.end.line
        val endCharacter = range.end.character

        val firstLine = lines.getOrNull(startLine)?.substring(startCharacter) ?: ""
        val lastLine = lines.getOrNull(endLine)?.substring(0, endCharacter) ?: ""
        val betweenLines = if (endLine - startLine > 1) {
            lines.subList(startLine + 1, endLine).joinToString("\n")
        } else {
            ""
        }

        return listOf(firstLine, betweenLines, lastLine).filter { it.isNotEmpty() }.joinToString("\n")
    }

    override suspend fun showLines(filepath: String, startLine: Int, endLine: Int) {
        setFileOpen(filepath, true)
    }

    override suspend fun showDiff(filepath: String, newContents: String, stepIndex: Int) {
        continuePluginService.diffManager?.showDiff(filepath, newContents, stepIndex)
    }

    override suspend fun getOpenFiles(): List<String> =
        withContext(Dispatchers.EDT) {
            FileEditorManager.getInstance(project).openFiles
                .mapNotNull { it.toUriOrNull() }
                .toList()
        }

    override suspend fun getCurrentFile(): Map<String, Any>? =
        withContext(Dispatchers.EDT) {
            val fileEditorManager = FileEditorManager.getInstance(project)
            val document = fileEditorManager.selectedTextEditor?.document
            val virtualFile = document?.let { FileDocumentManager.getInstance().getFile(it) }
            virtualFile?.toUriOrNull()?.let {
                mapOf(
                    "path" to it,
                    "contents" to document.text,
                    "isUntitled" to false
                )
            }
        }

    override suspend fun getPinnedFiles(): List<String> {
        // Returning open files for now as per existing code
        return getOpenFiles()
    }

    override suspend fun getFileResults(pattern: String, maxResults: Int?): List<String> {
        val ideInfo = this.getIdeInfo()
        if (ideInfo.remoteName == "local") {
            try {
                var commandArgs = mutableListOf<String>(
                    ripgrep,
                    "--files",
                    "--iglob",
                    pattern,
                    "--ignore-file",
                    ".continueignore",
                    "--ignore-file",
                    ".gitignore"
                )
                if (maxResults != null) {
                    commandArgs.add("--max-count")
                    commandArgs.add(maxResults.toString())
                }

                val command = GeneralCommandLine(commandArgs)

                command.setWorkDirectory(project.basePath)
                val results = ExecUtil.execAndGetOutput(command).stdout
                return results.split("\n")
            } catch (exception: Exception) {
                val message = "Error executing ripgrep: ${exception.message}"
                service<ContinueErrorService>().report(exception, message)
                showToast(ToastType.ERROR, message)
                return emptyList()
            }
        } else {
            throw NotImplementedError("Ripgrep not supported, this workspace is remote")
        }
    }

    override suspend fun getSearchResults(query: String, maxResults: Int?): String {
        val ideInfo = this.getIdeInfo()
        if (ideInfo.remoteName == "local") {
            try {
                val commandArgs = mutableListOf(
                    ripgrep,
                    "-i",
                    "--ignore-file",
                    ".continueignore",
                    "--ignore-file",
                    ".gitignore",
                    "-C",
                    "2",
                    "--heading"
                )

                // Conditionally add maxResults flag
                if (maxResults != null) {
                    commandArgs.add("-m")
                    commandArgs.add(maxResults.toString())
                }

                // Add the search query and path
                commandArgs.add("-e")
                commandArgs.add(query)
                commandArgs.add(".")

                val command = GeneralCommandLine(commandArgs)

                command.setWorkDirectory(project.basePath)
                return ExecUtil.execAndGetOutput(command).stdout
            } catch (exception: Exception) {
                val message = "Error executing ripgrep: ${exception.message}"
                service<ContinueErrorService>().report(exception, message)
                showToast(ToastType.ERROR, message)
                return "Error: Unable to execute ripgrep command."
            }
        } else {
            throw NotImplementedError("Ripgrep not supported, this workspace is remote")
        }
    }


    override suspend fun subprocess(command: String, cwd: String?): List<Any> {
        val commandList = command.split(" ")
        val builder = ProcessBuilder(commandList)

        if (cwd != null) {
            builder.directory(File(cwd))
        }

        val process = withContext(Dispatchers.IO) {
            builder.start()
        }

        val stdout = process.inputStream.bufferedReader().readText()
        val stderr = process.errorStream.bufferedReader().readText()

        withContext(Dispatchers.IO) {
            process.waitFor()
        }

        return listOf(stdout, stderr)
    }

    override suspend fun getProblems(filepath: String?): List<Problem> {
        val problems = mutableListOf<Problem>()

        ApplicationManager.getApplication().invokeAndWait {
            val editor = FileEditorManager.getInstance(project).selectedTextEditor ?: return@invokeAndWait

            val document = editor.document
            val psiFile = PsiDocumentManager.getInstance(project).getPsiFile(document) ?: return@invokeAndWait
            val highlightInfos = DocumentMarkupModel.forDocument(document, project, true)
                .allHighlighters
                .mapNotNull(HighlightInfo::fromRangeHighlighter)

            for (highlightInfo in highlightInfos) {
                if (highlightInfo.severity === HighlightSeverity.ERROR ||
                    highlightInfo.severity === HighlightSeverity.WARNING
                ) {
                    val startOffset = highlightInfo.startOffset
                    val endOffset = highlightInfo.endOffset

                    val startLineNumber = document.getLineNumber(startOffset)
                    val endLineNumber = document.getLineNumber(endOffset)
                    val startCharacter = startOffset - document.getLineStartOffset(startLineNumber)
                    val endCharacter = endOffset - document.getLineStartOffset(endLineNumber)

                    problems.add(
                        Problem(
                            filepath = psiFile.virtualFile?.toUriOrNull() ?: "",
                            range = Range(
                                start = Position(
                                    line = startLineNumber,
                                    character = startCharacter
                                ),
                                end = Position(
                                    line = endLineNumber,
                                    character = endCharacter
                                )
                            ),
                            message = highlightInfo.description
                        )
                    )
                }
            }
        }

        return problems
    }

    override suspend fun getBranch(dir: String): String {
        return withContext(Dispatchers.IO) {
            try {
                val builder = ProcessBuilder("git", "rev-parse", "--abbrev-ref", "HEAD")
                builder.directory(UriUtils.uriToFile(dir))
                val process = builder.start()
                val reader = BufferedReader(InputStreamReader(process.inputStream))
                val output = reader.readLine()
                process.waitFor()
                output ?: "NONE"
            } catch (e: Exception) {
                "NONE"
            }
        }
    }

    override suspend fun getTags(artifactId: String): List<IndexTag> {
        val workspaceDirs = this.getWorkspaceDirs()

        // Collect branches concurrently using Kotlin coroutines
        val branches = withContext(Dispatchers.IO) {
            workspaceDirs.map { dir ->
                async { getBranch(dir) }
            }.map { it.await() }
        }

        // Create the list of IndexTag objects
        return workspaceDirs.mapIndexed { index, directory ->
            IndexTag(artifactId, branches[index], directory)
        }
    }

    override suspend fun getRepoName(dir: String): String? {
        return withContext(Dispatchers.IO) {
            val directory = UriUtils.uriToFile(dir)
            val targetDir = if (directory.isFile) directory.parentFile else directory
            val builder = ProcessBuilder("git", "config", "--get", "remote.origin.url")
            builder.directory(targetDir)
            var output: String?

            try {
                val process = builder.start()
                val reader = BufferedReader(InputStreamReader(process.inputStream))
                output = reader.readLine()
                process.waitFor()
            } catch (e: Exception) {
                output = null
            }

            output
        }
    }

    override suspend fun showToast(type: ToastType, message: String, vararg otherParams: Any): Any {
        return withContext(Dispatchers.Default) {
            val notificationType = when (type) {
                ToastType.ERROR -> NotificationType.ERROR
                ToastType.WARNING -> NotificationType.WARNING
                else -> NotificationType.INFORMATION
            }

            val deferred = CompletableDeferred<String?>()

            val notification = NotificationGroupManager.getInstance().getNotificationGroup("Continue")
                .createNotification(message, notificationType).setIcon(Icons.Continue)

            val buttonTexts = otherParams.filterIsInstance<String>().toTypedArray()
            buttonTexts.forEach { buttonText ->
                notification.addAction(NotificationAction.create(buttonText) { _, _ ->
                    deferred.complete(buttonText)
                    notification.expire()
                })
            }

            launch {
                delay(15000)
                if (!deferred.isCompleted) {
                    deferred.complete(null)
                    notification.expire()
                }
            }

            notification.whenExpired {
                if (!deferred.isCompleted) {
                    deferred.complete(null)
                }
            }

            notification.notify(project)

            deferred.await() ?: ""
        }
    }

    override suspend fun getGitRootPath(dir: String): String? {
        return withContext(Dispatchers.IO) {
            val builder = ProcessBuilder("git", "rev-parse", "--show-toplevel")
            builder.directory(UriUtils.uriToFile(dir))
            val process = builder.start()

            val reader = BufferedReader(InputStreamReader(process.inputStream))
            val output = reader.readLine()
            process.waitFor()
            output
        }
    }

    override suspend fun listDir(dir: String): List<List<Any>> {
        val files = UriUtils.uriToFile(dir).listFiles()?.map {
            listOf(it.name, if (it.isDirectory) FileType.DIRECTORY.value else FileType.FILE.value)
        } ?: emptyList()

        return files
    }

    override suspend fun getFileStats(files: List<String>): Map<String, FileStats> {
        return files.associateWith { file ->
            FileStats(UriUtils.uriToFile(file).lastModified(), UriUtils.uriToFile(file).length())
        }
    }

    override suspend fun gotoDefinition(location: Location): List<RangeInFile> {
        throw NotImplementedError("gotoDefinition not implemented yet")
    }

<<<<<<< HEAD
    override suspend fun getReferences(location: Location): List<RangeInFile> {
        throw NotImplementedError("getReferences not implemented yet")
=======
    override suspend fun gotoTypeDefinition(location: Location): List<RangeInFile> {
        throw NotImplementedError("gotoTypeDefinition not implemented yet")
    }

    override suspend fun getSignatureHelp(location: Location): SignatureHelp? {
        throw NotImplementedError("getSignatureHelp not implemented yet")
>>>>>>> 076ff3ef
    }

    override fun onDidChangeActiveTextEditor(callback: (filepath: String) -> Unit) {
        throw NotImplementedError("onDidChangeActiveTextEditor not implemented yet")
    }

    private fun setFileOpen(filepath: String, open: Boolean = true) {
        val file = LocalFileSystem.getInstance().findFileByPath(UriUtils.uriToFile(filepath).path)

        file?.let {
            if (open) {
                ApplicationManager.getApplication().invokeLater {
                    FileEditorManager.getInstance(project).openFile(it, true)
                }
            } else {
                ApplicationManager.getApplication().invokeLater {
                    FileEditorManager.getInstance(project).closeFile(it)
                }
            }
        }
    }

    private fun workspaceDirectories(): Array<String> {
        val dirs = this.continuePluginService.workspacePaths

        if (dirs?.isNotEmpty() == true) {
            return dirs
        }

        return listOfNotNull(project.guessProjectDir()?.toUriOrNull()).toTypedArray()
    }

}<|MERGE_RESOLUTION|>--- conflicted
+++ resolved
@@ -680,17 +680,16 @@
         throw NotImplementedError("gotoDefinition not implemented yet")
     }
 
-<<<<<<< HEAD
     override suspend fun getReferences(location: Location): List<RangeInFile> {
         throw NotImplementedError("getReferences not implemented yet")
-=======
+    }
+
     override suspend fun gotoTypeDefinition(location: Location): List<RangeInFile> {
         throw NotImplementedError("gotoTypeDefinition not implemented yet")
     }
 
     override suspend fun getSignatureHelp(location: Location): SignatureHelp? {
         throw NotImplementedError("getSignatureHelp not implemented yet")
->>>>>>> 076ff3ef
     }
 
     override fun onDidChangeActiveTextEditor(callback: (filepath: String) -> Unit) {
