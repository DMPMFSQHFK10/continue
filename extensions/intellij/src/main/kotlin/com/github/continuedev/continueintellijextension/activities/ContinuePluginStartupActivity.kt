package com.github.continuedev.continueintellijextension.activities

import com.github.continuedev.continueintellijextension.auth.AuthListener
import com.github.continuedev.continueintellijextension.auth.ContinueAuthService
import com.github.continuedev.continueintellijextension.auth.ControlPlaneSessionInfo
import com.github.continuedev.continueintellijextension.constants.getContinueGlobalPath
import com.github.continuedev.continueintellijextension.`continue`.*
import com.github.continuedev.continueintellijextension.listeners.ContinuePluginSelectionListener
import com.github.continuedev.continueintellijextension.services.ContinueExtensionSettings
import com.github.continuedev.continueintellijextension.services.ContinuePluginService
import com.github.continuedev.continueintellijextension.services.SettingsListener
import com.intellij.openapi.Disposable
import com.intellij.openapi.actionSystem.KeyboardShortcut
import com.intellij.openapi.application.ApplicationManager
import com.intellij.openapi.components.ServiceManager
import com.intellij.openapi.editor.EditorFactory
import com.intellij.openapi.fileEditor.FileEditorManager
import com.intellij.openapi.keymap.KeymapManager
import com.intellij.openapi.project.DumbAware
import com.intellij.openapi.project.Project
import com.intellij.openapi.startup.StartupActivity
import com.intellij.openapi.util.io.StreamUtil
import com.intellij.openapi.vfs.LocalFileSystem
import kotlinx.coroutines.*
import java.io.*
import java.nio.charset.StandardCharsets
import java.nio.file.Paths
import javax.swing.*
import com.intellij.openapi.components.service
import com.intellij.openapi.module.ModuleManager
import com.intellij.openapi.roots.ModuleRootManager

fun showTutorial(project: Project) {
    ContinuePluginStartupActivity::class.java.getClassLoader().getResourceAsStream("continue_tutorial.py").use { `is` ->
        if (`is` == null) {
            throw IOException("Resource not found: continue_tutorial.py")
        }
        var content = StreamUtil.readText(`is`, StandardCharsets.UTF_8)
        if (!System.getProperty("os.name").toLowerCase().contains("mac")) {
            content = content.replace("⌘", "⌃")
        }
        val filepath = Paths.get(getContinueGlobalPath(), "continue_tutorial.py").toString()
        File(filepath).writeText(content)
        val virtualFile = LocalFileSystem.getInstance().findFileByPath(filepath)


        ApplicationManager.getApplication().invokeLater {
            if (virtualFile != null) {
                FileEditorManager.getInstance(project).openFile(virtualFile, true)
            }
        }
    }
}

class ContinuePluginStartupActivity : StartupActivity, Disposable, DumbAware {
    private val coroutineScope = CoroutineScope(Dispatchers.IO)

    override fun runActivity(project: Project) {
        removeShortcutFromAction(getPlatformSpecificKeyStroke("J"))
        removeShortcutFromAction(getPlatformSpecificKeyStroke("shift J"))
        initializePlugin(project)
    }

    private fun getPlatformSpecificKeyStroke(key: String): String {
        val osName = System.getProperty("os.name").toLowerCase()
        val modifier = if (osName.contains("mac")) "meta" else "control"
        return "$modifier $key"
    }

    private fun removeShortcutFromAction(shortcut: String) {
        val keymap = KeymapManager.getInstance().activeKeymap
        val keyStroke = KeyStroke.getKeyStroke(shortcut)
        val actionIds = keymap.getActionIds(keyStroke)

        // If Continue has been re-assigned to another key, don't remove the shortcut
        if (!actionIds.any { it.startsWith("continue") }) {
            return
        }

        for (actionId in actionIds) {
            if (actionId.startsWith("continue")) {
                continue
            }
            val shortcuts = keymap.getShortcuts(actionId)
            for (shortcut in shortcuts) {
                if (shortcut is KeyboardShortcut && shortcut.firstKeyStroke == keyStroke) {
                    keymap.removeShortcut(actionId, shortcut)
                }
            }
        }
    }

    private fun initializePlugin(project: Project) {
        val continuePluginService = ServiceManager.getService(
            project,
            ContinuePluginService::class.java
        )

        coroutineScope.launch {
            val settings =
                ServiceManager.getService(ContinueExtensionSettings::class.java)
            if (!settings.continueState.shownWelcomeDialog) {
                settings.continueState.shownWelcomeDialog = true
                // Open continue_tutorial.py
                showTutorial(project)
            }

            settings.addRemoteSyncJob()

            val ideProtocolClient = IdeProtocolClient(
                continuePluginService,
                coroutineScope,
                project.basePath,
                project
            )

            continuePluginService.ideProtocolClient = ideProtocolClient

            // Listen to changes to settings so the core can reload remote configuration
            val connection = ApplicationManager.getApplication().messageBus.connect()
            connection.subscribe(SettingsListener.TOPIC, object : SettingsListener {
                override fun settingsUpdated(settings: ContinueExtensionSettings.ContinueState) {
                    continuePluginService.coreMessenger?.request("config/ideSettingsUpdate", settings, null) { _ -> }
<<<<<<< HEAD
                    continuePluginService.sendToWebview("didChangeIdeSettings", mapOf(
                        "settings" to settings
                    ))
=======
                    continuePluginService.sendToWebview(
                        "didChangeIdeSettings", mapOf(
                            "settings" to mapOf(
                                "remoteConfigServerUrl" to settings.remoteConfigServerUrl,
                                "remoteConfigSyncPeriod" to settings.remoteConfigSyncPeriod,
                                "userToken" to settings.userToken,
                                "enableControlServerBeta" to settings.enableContinueTeamsBeta
                            )
                        )
                    )
>>>>>>> 770bc90d
                }
            })

            // Listen for clicking settings button to start the auth flow
            val authService = service<ContinueAuthService>()
            val initialSessionInfo = authService.loadControlPlaneSessionInfo()

            if (initialSessionInfo != null) {
                val data = mapOf(
                    "sessionInfo" to initialSessionInfo
                )
                continuePluginService.coreMessenger?.request("didChangeControlPlaneSessionInfo", data, null) { _ -> }
                continuePluginService.sendToWebview("didChangeControlPlaneSessionInfo", data)
            }

            connection.subscribe(AuthListener.TOPIC, object : AuthListener {
                override fun startAuthFlow() {
                    authService.startAuthFlow(project)
                }

                override fun handleUpdatedSessionInfo(sessionInfo: ControlPlaneSessionInfo?) {
                    val data = mapOf(
                        "sessionInfo" to sessionInfo
                    )
                    continuePluginService.coreMessenger?.request(
                        "didChangeControlPlaneSessionInfo",
                        data,
                        null
                    ) { _ -> }
                    continuePluginService.sendToWebview("didChangeControlPlaneSessionInfo", data)
                }
            })

            val listener =
                ContinuePluginSelectionListener(
                    coroutineScope,
                )

            // Reload the WebView
            continuePluginService?.let { pluginService ->
                val allModulePaths = ModuleManager.getInstance(project).modules
                    .flatMap { module -> ModuleRootManager.getInstance(module).contentRoots.map { it.path } }
                    .map { Paths.get(it).normalize() }

                val topLevelModulePaths = allModulePaths
                    .filter { modulePath -> allModulePaths.none { it != modulePath && modulePath.startsWith(it) } }
                    .map { it.toString() }

                pluginService.workspacePaths = topLevelModulePaths.toTypedArray()
            }

            EditorFactory.getInstance().eventMulticaster.addSelectionListener(
                listener,
                this@ContinuePluginStartupActivity
            )

            val coreMessengerManager = CoreMessengerManager(project, ideProtocolClient, coroutineScope)
            continuePluginService.coreMessengerManager = coreMessengerManager
        }
    }

    override fun dispose() {
        // Cleanup resources here
        coroutineScope.cancel()
    }
}<|MERGE_RESOLUTION|>--- conflicted
+++ resolved
@@ -121,11 +121,6 @@
             connection.subscribe(SettingsListener.TOPIC, object : SettingsListener {
                 override fun settingsUpdated(settings: ContinueExtensionSettings.ContinueState) {
                     continuePluginService.coreMessenger?.request("config/ideSettingsUpdate", settings, null) { _ -> }
-<<<<<<< HEAD
-                    continuePluginService.sendToWebview("didChangeIdeSettings", mapOf(
-                        "settings" to settings
-                    ))
-=======
                     continuePluginService.sendToWebview(
                         "didChangeIdeSettings", mapOf(
                             "settings" to mapOf(
@@ -136,7 +131,6 @@
                             )
                         )
                     )
->>>>>>> 770bc90d
                 }
             })
 
