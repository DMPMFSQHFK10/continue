/* eslint-disable @typescript-eslint/naming-convention */
import { IDE } from "core";
import { walkDir } from "core/indexing/walkDir";
import { Telemetry } from "core/util/posthog";
import * as vscode from "vscode";
import { VerticalPerLineDiffManager } from "../diff/verticalPerLine/manager";
import { VsCodeWebviewProtocol } from "../webviewProtocol";
import { getContextProviderQuickPickVal } from "./ContextProvidersQuickPick";
import { appendToHistory, getHistoryQuickPickVal } from "./HistoryQuickPick";
import { getModelQuickPickVal } from "./ModelSelectionQuickPick";

// @ts-ignore - error finding typings
import { ConfigHandler } from "core/config/ConfigHandler";
import MiniSearch from "minisearch";

/**
 * Used to track what action to take after a user interacts
 * with the initial Quick Pick
 */
enum QuickEditInitialItemLabels {
  History = "History",
  ContextProviders = "Context providers",
  Model = "Model",
  Submit = "Submit",
}

export type QuickEditShowParams = {
  initialPrompt?: string;
  /**
   * Used for Quick Actions where the user has not highlighted code.
   * Instead the range comes from the document symbol.
   */
  range?: vscode.Range;
};

type FileMiniSearchResult = { filename: string };

/**
 * Quick Edit is a collection of Quick Picks that allow the user to
 * quickly edit a file.
 */
export class QuickEdit {
  private static fileSearchChar = "@";

  /**
   * Matches the search char followed by non-space chars, excluding matches ending with a space.
   * This is used to detect file search queries while allowing subsequent prompt text
   */
  private static hasFileSearchQueryRegex = new RegExp(
    `${QuickEdit.fileSearchChar}[^${QuickEdit.fileSearchChar}\\s]+(?!\\s)$`,
  );

  private static maxFileSearchResults = 20;

  private range?: vscode.Range;
  private initialPrompt?: string;

  private miniSearch = new MiniSearch<FileMiniSearchResult>({
    fields: ["filename"],
    storeFields: ["filename"],
    searchOptions: {
      prefix: true,
      fuzzy: 2,
    },
  });

  private previousInput?: string;

  /**
   * Handles situations where the user navigates to a different editor
   * while interacting with the Quick Pick
   */
  private editorWhenOpened!: vscode.TextEditor;

  /**
   * Required to store the string content of a context provider
   * while naviagting beween Quick Picks.
   */
  private contextProviderStr?: string;

  /**
   * Stores the current model title for potential changes
   */
  private _curModelTitle?: string;

  constructor(
    private readonly verticalDiffManager: VerticalPerLineDiffManager,
    private readonly configHandler: ConfigHandler,
    private readonly webviewProtocol: VsCodeWebviewProtocol,
    private readonly ide: IDE,
    private readonly context: vscode.ExtensionContext,
  ) {
    this.initializeQuickEditState();
  }

  private async initializeQuickEditState() {
    const editor = vscode.window.activeTextEditor;

    if (!editor) {
      return;
    }

    const existingHandler = this.verticalDiffManager.getHandlerForFile(
      editor.document.uri.fsPath ?? "",
    );

    const workspaceDirs = await this.ide.getWorkspaceDirs();

    const results = await Promise.all(
      workspaceDirs.map((dir) => {
        return walkDir(dir, this.ide);
      }),
    );

    const filenames = results.flat().map((file) => ({
      id: file,
      filename: vscode.workspace.asRelativePath(file),
    }));

    this.miniSearch.addAll(filenames);
    this.editorWhenOpened = editor;
    this.previousInput = existingHandler?.input;
  }

  /**
   * Gets the model title the user has chosen, or their default model
   */
  private async _getCurModelTitle() {
    const config = await this.configHandler.loadConfig();

    if (this._curModelTitle) {
      return this._curModelTitle;
    }

    let defaultModelTitle =
      config.experimental?.modelRoles?.inlineEdit ??
      (await this.webviewProtocol.request("getDefaultModelTitle", undefined));

    if (!defaultModelTitle) {
      defaultModelTitle = config.models[0]?.title!;
    }

    return defaultModelTitle;
  }

  /**
   * Generates a title for the Quick Pick, including the
   * file name and selected line(s) if available.
   *
   * @example
   * // "Edit myFile.ts", "Edit myFile.ts:5-10", "Edit myFile.ts:15"
   */
  _getQuickPickTitle = () => {
    const uri = this.editorWhenOpened.document.uri;

    if (!uri) {
      return "Edit";
    }

    const fileName = vscode.workspace.asRelativePath(uri, true);

    const { start, end } = !!this.range
      ? this.range
      : this.editorWhenOpened.selection;

    const isSelectionEmpty = start.isEqual(end);

    return isSelectionEmpty
      ? `Edit ${fileName}`
      : `Edit ${fileName}:${start.line}${
          end.line > start.line ? `-${end.line}` : ""
        }`;
  };

  private async _streamEditWithInputAndContext(prompt: string) {
    const modelTitle = await this._getCurModelTitle();

    // Extracts all file references from the prompt string,
    // which are denoted by  an '@' symbol followed by
    // one or more non-whitespace characters.
    const fileReferences = prompt.match(/@[^\s]+/g) || [];

    // Replace file references with the content of the file
    for (const fileRef of fileReferences) {
      const filePath = fileRef.slice(1); // Remove the '@' symbol

      const fileContent = await this.ide.readFile(filePath);

      prompt = prompt.replace(
        fileRef,
        `\`\`\`${filePath}\n${fileContent}\n\`\`\`\n\n`,
      );
    }

    if (this.contextProviderStr) {
      prompt = this.contextProviderStr + prompt;
    }

    this.webviewProtocol.request("incrementFtc", undefined);

    await this.verticalDiffManager.streamEdit(
      prompt,
      modelTitle,
      undefined,
      this.previousInput,
      this.range,
    );
  }

  async _getInitialQuickPickVal(): Promise<string | undefined> {
    const modelTitle = await this._getCurModelTitle();

    const initialItems: vscode.QuickPickItem[] = [
      {
        label: QuickEditInitialItemLabels.History,
        detail: "$(history) Select previous prompts",
      },
      {
        label: QuickEditInitialItemLabels.ContextProviders,
        detail: "$(add) Add context to your prompt",
      },
      {
        label: QuickEditInitialItemLabels.Model,
        detail: `$(chevron-down) ${modelTitle}`,
      },
    ];

    /**
     * The user has to select an item to submit the prompt,
     * so we add a "Submit" item once the user has begun to
     * type their prompt that is always displayed
     */
    const submitItem: vscode.QuickPickItem = {
      label: "Submit",
      alwaysShow: true,
    };

    /**
     * Used to show the current file in the Quick Pick,
     * as soon as the user types the search character
     */
    const currentFileItem: vscode.QuickPickItem = {
      label: vscode.workspace.asRelativePath(
        this.editorWhenOpened.document.uri,
      ),
      description: "Current file",
      alwaysShow: true,
    };

    const noResultsItem: vscode.QuickPickItem = { label: "No results found" };

    const quickPick = vscode.window.createQuickPick();

    quickPick.items = initialItems;
    quickPick.placeholder =
      "Enter a prompt to edit your code (@ to search files, ⏎ to submit)";
    quickPick.title = this._getQuickPickTitle();
    quickPick.ignoreFocusOut = true;
    quickPick.value = this.initialPrompt ?? "";

    quickPick.show();

    /**
     * Programatically modify the Quick Pick items based on the input value.
     *
     * Shows the current file for a new file search, performs a file search,
     * or shows the submit option.
     *
     * If the input is empty, shows the initial items.
     */
    quickPick.onDidChangeValue((value) => {
      if (value !== "") {
        switch (true) {
          case value.endsWith(QuickEdit.fileSearchChar):
            quickPick.items = [currentFileItem];
            break;

          case QuickEdit.hasFileSearchQueryRegex.test(value):
            const lastAtIndex = value.lastIndexOf(QuickEdit.fileSearchChar);

            // The search query is the last instance of the
            // search character to the end of the string
            const searchQuery = value.substring(lastAtIndex + 1);

            const searchResults = this.miniSearch.search(
              searchQuery,
            ) as FileMiniSearchResult[];

            if (searchResults.length > 0) {
              quickPick.items = searchResults
                .map(({ filename }) => ({
                  label: filename,
                  alwaysShow: true,
                }))
                .slice(0, QuickEdit.maxFileSearchResults);
            } else {
              quickPick.items = [noResultsItem];
            }

            break;

          default:
            // The user does not have a file search in progress,
            // tso only show the submit option
            quickPick.items = [submitItem];
            break;
        }
      } else {
        quickPick.items = initialItems;
      }
    });

    /**
     * Waits for the user to select an item from the quick pick.
     *
     * If the selected item is a file, it replaces the file search query
     * with the selected file path and allows further editing.
     *
     * If the selected item is an initial item, it closes the quick pick
     * and returns the selected item label.
     *
     * @returns {Promise<string | undefined>} The label of the selected item, or undefined if no item was selected.
     */
    const selectedItemLabel = await new Promise<string | undefined>(
      (resolve) => {
        quickPick.onDidAccept(() => {
          const { label } = quickPick.selectedItems[0];

          // If not an initial item, it's a file selection. Allow continued prompt editing.
          const isFileSelection = !Object.values(
            QuickEditInitialItemLabels,
          ).includes(label as QuickEditInitialItemLabels);

          if (isFileSelection) {
            // Replace the file search query with the selected file path
            const curValue = quickPick.value;
            const newValue =
              curValue.substring(0, curValue.lastIndexOf("@") + 1) +
              label +
              " ";

            quickPick.value = newValue;
            quickPick.items = [submitItem];
          } else {
            // The user has selected one of the initial items, so we close the Quick Pick
            resolve(label);
            quickPick.dispose();
          }
        });
      },
    );

    const shouldSubmitPrompt =
      !selectedItemLabel ||
      selectedItemLabel === QuickEditInitialItemLabels.Submit;

    if (shouldSubmitPrompt) {
      return quickPick.value;
    }

    return selectedItemLabel;
  }

  /**
   * Reset the state of the quick pick
   */
  private clear() {
    this.initialPrompt = undefined;
    this.range = undefined;
  }

  /**
   * Shows the Quick Edit Quick Pick, allowing the user to select an initial item or enter a prompt.
   * Displays a quick pick for "History" or "ContextProviders" to set the prompt or context provider string.
   * Displays a quick pick for "Model" to set the current model title.
   * Appends the entered prompt to the history and streams the edit with input and context.
   */
  async show(args?: QuickEditShowParams) {
    // Clean up state from previous quick picks, e.g. if a user pressed `esc`
    this.clear();

    const config = await this.configHandler.loadConfig();

<<<<<<< HEAD
    const selectedLabelOrInputVal =
      await this._getInitialQuickPickVal(initialPrompt);
=======
    if (!!args?.initialPrompt) {
      this.initialPrompt = args.initialPrompt;
    }

    if (!!args?.range) {
      this.range = args.range;
    }

    const selectedLabelOrInputVal = await this._getInitialQuickPickVal();
>>>>>>> 6126eca3

    Telemetry.capture("quickEditSelection", {
      selection: selectedLabelOrInputVal,
    });

    let prompt: string | undefined = undefined;

    switch (selectedLabelOrInputVal) {
      case QuickEditInitialItemLabels.History:
        const historyVal = await getHistoryQuickPickVal(this.context);
        prompt = historyVal ?? "";
        break;

      case QuickEditInitialItemLabels.ContextProviders:
        const contextProviderVal = await getContextProviderQuickPickVal(
          config,
          this.ide,
        );
        this.contextProviderStr = contextProviderVal ?? "";

        // Recurse back to let the user write their prompt
        this.show(args);

        break;

      case QuickEditInitialItemLabels.Model:
        const curModelTitle = await this._getCurModelTitle();

        const selectedModelTitle = await getModelQuickPickVal(
          curModelTitle,
          config,
        );

        if (selectedModelTitle) {
          this._curModelTitle = selectedModelTitle;
        }

        // Recurse back to let the user write their prompt
        this.show(args);

        break;

      default:
        // If it wasn't a label we can assume it was user input
        if (selectedLabelOrInputVal) {
          prompt = selectedLabelOrInputVal;
          appendToHistory(selectedLabelOrInputVal, this.context);
        }
    }

    if (prompt) {
      await this._streamEditWithInputAndContext(prompt);
    }
  }
}<|MERGE_RESOLUTION|>--- conflicted
+++ resolved
@@ -381,10 +381,6 @@
 
     const config = await this.configHandler.loadConfig();
 
-<<<<<<< HEAD
-    const selectedLabelOrInputVal =
-      await this._getInitialQuickPickVal(initialPrompt);
-=======
     if (!!args?.initialPrompt) {
       this.initialPrompt = args.initialPrompt;
     }
@@ -394,7 +390,6 @@
     }
 
     const selectedLabelOrInputVal = await this._getInitialQuickPickVal();
->>>>>>> 6126eca3
 
     Telemetry.capture("quickEditSelection", {
       selection: selectedLabelOrInputVal,
