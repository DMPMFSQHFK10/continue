--- conflicted
+++ resolved
@@ -12,11 +12,7 @@
 
   before(async function () {
     this.timeout(DEFAULT_TIMEOUT);
-<<<<<<< HEAD
-    await VSBrowser.instance.openResources("e2e/test-continue");
-=======
     await GlobalActions.openTestWorkspace();
->>>>>>> 4ba3d98e
   });
 
   beforeEach(async function () {
