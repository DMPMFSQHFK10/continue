--- conflicted
+++ resolved
@@ -414,15 +414,9 @@
 
     // Get user input
     const userInput =
-<<<<<<< HEAD
-      isFirstMessage && prompt
-        ? prompt
-        : await question(`\n${chalk.bold.green("You:")} `);
-=======
       isFirstMessage && initialUserInput
         ? initialUserInput
-        : readlineSync.question(`\n${chalk.bold.green("You:")} `);
->>>>>>> cd254a8a
+        : await question(`\n${chalk.bold.green("You:")} `);
 
     isFirstMessage = false;
 
