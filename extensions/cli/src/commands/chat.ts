import { ModelConfig } from "@continuedev/config-yaml";
import chalk from "chalk";
<<<<<<< HEAD
import { ChatCompletionMessageParam } from "openai/resources.mjs";
=======
import type { ChatHistoryItem, Session } from "core/index.js";
import * as readlineSync from "readline-sync";
>>>>>>> b84888bd

import { getDisplayableAsciiArt } from "../asciiArt.js";
import {
  compactChatHistory,
  findCompactionIndex,
  getHistoryForLLM,
} from "../compaction.js";
import { processCommandFlags } from "../flags/flagProcessor.js";
import { safeStdout } from "../init.js";
import { configureLogger } from "../logger.js";
import * as logging from "../logging.js";
import { sentryService } from "../sentry.js";
import { initializeServices } from "../services/index.js";
import { serviceContainer } from "../services/ServiceContainer.js";
import { ModelServiceState, SERVICE_NAMES } from "../services/types.js";
import { loadSession, updateSessionHistory } from "../session.js";
import { streamChatResponse } from "../streamChatResponse.js";
import { constructSystemMessage } from "../systemMessage.js";
import { posthogService } from "../telemetry/posthogService.js";
import { telemetryService } from "../telemetry/telemetryService.js";
import { startTUIChat } from "../ui/index.js";
import { formatAnthropicError, formatError } from "../util/formatError.js";
import { logger } from "../util/logger.js";
import { question } from "../util/prompt.js";
import {
  calculateContextUsagePercentage,
  countChatHistoryTokens,
  shouldAutoCompact,
} from "../util/tokenizer.js";

import { ExtendedCommandOptions } from "./BaseCommandOptions.js";

/**
 * Processes and validates JSON output for headless mode
 * @param response - The raw response from the LLM
 * @returns Valid JSON string
 */
function processJsonOutput(response: string): string {
  const trimmedResponse = response.trim();

  try {
    // Try to parse the response as JSON to validate it
    JSON.parse(trimmedResponse);
    // If it parses successfully, return as-is
    return trimmedResponse;
  } catch {
    // If it's not valid JSON, wrap it in a JSON object
    return JSON.stringify({
      response: trimmedResponse,
      status: "success",
      note: "Response was not valid JSON, so it was wrapped in a JSON object",
    });
  }
}

/**
 * Strips <think></think> tags and excess whitespace from response
 * @param response - The raw response from the LLM
 * @returns Cleaned response
 */
function stripThinkTags(response: string): string {
  // Remove <think></think> tags and their content
  let cleaned = response.replace(/<think>[\s\S]*?<\/think>/g, "");

  // Remove excess whitespace: multiple consecutive newlines become single newlines
  cleaned = cleaned.replace(/\n\s*\n\s*\n/g, "\n\n");

  // Trim leading and trailing whitespace
  cleaned = cleaned.trim();

  return cleaned;
}

export interface ChatOptions extends ExtendedCommandOptions {
  headless?: boolean;
  resume?: boolean;
  format?: "json"; // Output format for headless mode
  silent?: boolean; // Strip <think></think> tags and excess whitespace
}

export async function initializeChatHistory(
  options: ChatOptions,
): Promise<ChatHistoryItem[]> {
  let session: Session | null = null;

  // Load previous session if --resume flag is used
  if (options.resume) {
    session = loadSession();
    if (session) {
      logger.info(chalk.yellow("Resuming previous session..."));
      return session.history;
    } else {
      logger.info(chalk.yellow("No previous session found, starting fresh..."));
    }
  }

  // If no session loaded or not resuming, initialize with system message
  const chatHistory: ChatHistoryItem[] = [];
  const systemMessage = await constructSystemMessage(
    options.rule,
    options.format,
    options.headless,
  );
  if (systemMessage) {
    chatHistory.push({
      message: { role: "system", content: systemMessage },
      contextItems: [],
    });
  }

  return chatHistory;
}

// Helper function to handle manual compaction
async function handleManualCompaction(
  chatHistory: ChatHistoryItem[],
  model: ModelConfig,
  llmApi: any,
  isHeadless: boolean,
): Promise<{ compactionIndex?: number | null } | void> {
  if (!isHeadless) {
    console.info(chalk.yellow("Compacting chat history..."));
  }

  try {
    const result = await compactChatHistory(chatHistory, model, llmApi);

    // Replace chat history with compacted version
    chatHistory.length = 0;
    chatHistory.push(...result.compactedHistory);

    // Save the compacted session
    updateSessionHistory(chatHistory);

    if (isHeadless) {
      safeStdout(
        JSON.stringify({
          status: "success",
          message: "Chat history compacted",
          historyLength: chatHistory.length,
        }) + "\n",
      );
    } else {
      console.info(chalk.green("Chat history compacted successfully."));
    }

    return { compactionIndex: result.compactionIndex };
  } catch (error) {
    const errorMsg = `Compaction error: ${formatError(error)}`;
    if (isHeadless) {
      safeStdout(JSON.stringify({ status: "error", message: errorMsg }) + "\n");
    } else {
      console.error(chalk.red(errorMsg));
    }
    return;
  }
}

// Helper function to handle auto-compaction for headless mode
async function handleAutoCompaction(
  chatHistory: ChatHistoryItem[],
  model: ModelConfig,
  llmApi: any,
  isHeadless: boolean,
  format?: "json",
): Promise<number | null> {
  const { handleAutoCompaction: coreAutoCompaction } = await import(
    "../streamChatResponse.autoCompaction.js"
  );

  // Custom callbacks for headless mode console output
  const callbacks = {
    onSystemMessage: (message: string) => {
      if (
        message.includes("Auto-compacting") ||
        message.includes("Approaching")
      ) {
        if (!isHeadless) {
          console.info(chalk.yellow(`\n${message}`));
        } else if (format === "json") {
          safeStdout(
            JSON.stringify({
              status: "info",
              message: "Auto-compacting triggered",
              contextUsage:
                calculateContextUsagePercentage(
                  countChatHistoryTokens(chatHistory),
                  model,
                ) + "%",
            }) + "\n",
          );
        }
      } else if (message.includes("✓")) {
        if (!isHeadless) {
          console.info(chalk.green(message));
        } else if (format === "json") {
          safeStdout(
            JSON.stringify({
              status: "success",
              message: "Auto-compacted successfully",
              historyLength: chatHistory.length,
            }) + "\n",
          );
        }
      } else if (message.includes("Warning:")) {
        if (!isHeadless) {
          console.error(chalk.red(message));
          console.info(chalk.yellow("Continuing without compaction..."));
        } else if (format === "json") {
          safeStdout(
            JSON.stringify({
              status: "warning",
              message: "Auto-compaction failed, continuing without compaction",
            }) + "\n",
          );
        }
      }
    },
  };

  const result = await coreAutoCompaction(chatHistory, model, llmApi, {
    isHeadless,
    format,
    callbacks,
  });

  // Update the original array reference for headless mode
  chatHistory.length = 0;
  chatHistory.push(...result.chatHistory);

  return result.compactionIndex;
}

interface ProcessMessageOptions {
  userInput: string;
  chatHistory: ChatHistoryItem[];
  model: ModelConfig;
  llmApi: any;
  isHeadless: boolean;
  format?: "json";
  silent?: boolean;
  compactionIndex?: number | null;
}

async function processMessage(
  options: ProcessMessageOptions,
): Promise<{ compactionIndex?: number | null } | void> {
  const {
    userInput,
    chatHistory,
    model,
    llmApi,
    isHeadless,
    format,
    silent,
    compactionIndex: initialCompactionIndex,
  } = options;
  let compactionIndex = initialCompactionIndex;
  // Check for slash commands in headless mode
  if (userInput.trim() === "/compact") {
    return handleManualCompaction(chatHistory, model, llmApi, isHeadless);
  }

  // Track user prompt
  telemetryService.logUserPrompt(userInput.length, userInput);

  // Check if auto-compacting is needed BEFORE adding user message
  if (shouldAutoCompact(chatHistory, model)) {
    const newIndex = await handleAutoCompaction(
      chatHistory,
      model,
      llmApi,
      isHeadless,
      format,
    );
    if (newIndex !== null) {
      compactionIndex = newIndex;
      // Replace chatHistory with compacted version
      chatHistory.length = 0;
      chatHistory.push(...chatHistory);
    }
  }

  // Add user message to history AFTER potential compaction
  chatHistory.push({
    message: { role: "user", content: userInput },
    contextItems: [],
  });

  // Get AI response with potential tool usage
  if (!isHeadless) {
    console.info(`\n${chalk.bold.blue("Assistant:")}`);
  }

  try {
    const abortController = new AbortController();

    // Handle compaction properly - streamChatResponse modifies the array in place
    let finalResponse;
    if (compactionIndex !== null && compactionIndex !== undefined) {
      // When using compaction, we need to send a subset but capture the full history
      const historyForLLM = getHistoryForLLM(chatHistory, compactionIndex);
      const originalLength = historyForLLM.length;

      finalResponse = await streamChatResponse(
        historyForLLM,
        model,
        llmApi,
        abortController,
      );

      // Append any new messages (assistant/tool) that were added by streamChatResponse
      const newMessages = historyForLLM.slice(originalLength);
      chatHistory.push(...newMessages);
    } else {
      // No compaction - just pass the full history directly
      finalResponse = await streamChatResponse(
        chatHistory,
        model,
        llmApi,
        abortController,
      );
      // No need to sync back - streamChatResponse modifies chatHistory in place
    }

    // In headless mode, only print the final response using safe stdout
    if (isHeadless && finalResponse && finalResponse.trim()) {
      let processedResponse = finalResponse;

      // Strip think tags if --silent flag is enabled
      if (silent) {
        processedResponse = stripThinkTags(processedResponse);
      }

      // Process output based on format
      const outputResponse =
        format === "json"
          ? processJsonOutput(processedResponse)
          : processedResponse;

      safeStdout(outputResponse + "\n");
    }

    // Save session after each successful response
    updateSessionHistory(chatHistory);
  } catch (e: any) {
    const error = e instanceof Error ? e : new Error(String(e));

    if (model.provider === "anthropic") {
      logger.error(`\n${chalk.red(`Error: ${formatAnthropicError(error)}`)}`);
    } else {
      logger.error(`\n${chalk.red(`Error: ${formatError(error)}`)}`);
    }

    sentryService.captureException(error, {
      context: "chat_response",
      isHeadless,
      chatHistoryLength: chatHistory.length,
    });
    if (!isHeadless) {
      logger.info(
        chalk.dim(`Chat history:\n${JSON.stringify(chatHistory, null, 2)}`),
      );
    }
  }
}

async function runHeadlessMode(
  prompt: string | undefined,
  options: ChatOptions,
): Promise<void> {
  // Initialize services for headless mode
  const { permissionOverrides } = processCommandFlags(options);

  await initializeServices({
    options,
    headless: true,
    toolPermissionOverrides: permissionOverrides,
  });

  // Get required services from the service container
  const modelState = await serviceContainer.get<ModelServiceState>(
    SERVICE_NAMES.MODEL,
  );
  const { llmApi, model } = modelState;

  if (!model) {
    throw new Error("No models were found.");
  }

  // Initialize chat history
  const chatHistory = await initializeChatHistory(options);

  // Track compaction index if resuming with compacted history
  let compactionIndex: number | null = null;
  if (options.resume) {
    compactionIndex = findCompactionIndex(chatHistory);
  }

  // Handle additional prompts from --prompt flags
  const { processAndCombinePrompts } = await import(
    "../util/promptProcessor.js"
  );
  const initialUserInput = await processAndCombinePrompts(
    options.prompt,
    prompt,
  );

  let isFirstMessage = true;
  while (true) {
    // When in headless mode, don't ask for user input
    if (!isFirstMessage && initialUserInput && options.headless) {
      break;
    }

    // Get user input
    const userInput =
      isFirstMessage && initialUserInput
        ? initialUserInput
        : await question(`\n${chalk.bold.green("You:")} `);

    isFirstMessage = false;

    const result = await processMessage({
      userInput,
      chatHistory,
      model,
      llmApi,
      isHeadless: true,
      format: options.format,
      silent: options.silent,
      compactionIndex,
    });

    // Update compaction index if compaction occurred
    if (result && result.compactionIndex !== undefined) {
      compactionIndex = result.compactionIndex;
    }
  }
}

export async function chat(prompt?: string, options: ChatOptions = {}) {
  // Configure logger based on headless mode
  configureLogger(options.headless ?? false);

  // Configure headless-aware logging system
  logging.configureLogger({ headless: options.headless ?? false });

  try {
    // Record session start
    telemetryService.recordSessionStart();
    await posthogService.capture("sessionStart", {});

    // Start active time tracking
    telemetryService.startActiveTime();

    // If not in headless mode, use unified initialization with TUI
    if (!options.headless) {
      // Process flags for TUI mode
      const { permissionOverrides } = processCommandFlags(options);

      // Initialize services with onboarding handled internally
      const initResult = await initializeServices({
        options,
        headless: false,
        toolPermissionOverrides: permissionOverrides,
      });

      // If onboarding was completed, show success message
      if (initResult.wasOnboarded) {
        console.log(chalk.green("✓ Setup complete! Starting chat..."));
      }

      // Show ASCII art and version for TUI mode
      console.log(getDisplayableAsciiArt());

      // Start TUI with skipOnboarding since we already handled it
      const tuiOptions: any = {
        initialPrompt: prompt,
        resume: options.resume,
        config: options.config,
        org: options.org,
        rule: options.rule,
        prompt: options.prompt,
        toolPermissionOverrides: permissionOverrides,
        skipOnboarding: true,
      };

      // If we detected piped input, create a custom stdin for TUI
      if ((options as any).hasPipedInput) {
        const fs = await import("fs");
        const { ReadStream } = await import("tty");
        const ttyFd = fs.openSync("/dev/tty", "r");
        const customStdin = new ReadStream(ttyFd);
        tuiOptions.customStdin = customStdin;
        logger.debug("Created custom TTY stdin for TUI mode");
      }

      await startTUIChat(tuiOptions);
      return;
    }

    // Run headless mode
    await runHeadlessMode(prompt, options);
  } catch (error: any) {
    const err = error instanceof Error ? error : new Error(String(error));
    // Use headless-aware error logging to ensure fatal errors are shown in headless mode
    logging.error(chalk.red(`Fatal error: ${formatError(err)}`));
    sentryService.captureException(err, {
      context: "chat_command_fatal",
      headless: options.headless,
    });
    process.exit(1);
  } finally {
    // Stop active time tracking
    telemetryService.stopActiveTime();
  }
}<|MERGE_RESOLUTION|>--- conflicted
+++ resolved
@@ -1,11 +1,6 @@
 import { ModelConfig } from "@continuedev/config-yaml";
 import chalk from "chalk";
-<<<<<<< HEAD
-import { ChatCompletionMessageParam } from "openai/resources.mjs";
-=======
-import type { ChatHistoryItem, Session } from "core/index.js";
-import * as readlineSync from "readline-sync";
->>>>>>> b84888bd
+import { ChatHistoryItem, Session } from "core";
 
 import { getDisplayableAsciiArt } from "../asciiArt.js";
 import {
