--- conflicted
+++ resolved
@@ -1,22 +1,25 @@
 import * as z from "zod";
-<<<<<<< HEAD
-export * from "./models.js";
-import { modelSchema, requestOptionsSchema } from "./models.js";
+import {
+  modelSchema,
+  partialModelSchema,
+  requestOptionsSchema,
+} from "./models.js";
 
-const packageSchema = z.object({
-  uses: z.string(),
-  with: z.any().optional(),
+const semverRegex =
+  /^(0|[1-9]\d*)\.(0|[1-9]\d*)\.(0|[1-9]\d*)(?:-((?:0|[1-9A-Za-z-][0-9A-Za-z-]*)(?:\.(?:0|[1-9A-Za-z-][0-9A-Za-z-]*))*))?(?:\+([0-9A-Za-z-]+(?:\.[0-9A-Za-z-]+)*))?$/;
+
+const dataSchema = z.object({
+  name: z.string(),
+  destination: z.string().url(),
+  version: z.string().regex(semverRegex, {
+    message: "Version must follow semver format, e.g. 0.2.0",
+  }),
+  levels: z.string().optional(),
+  events: z.array(z.string()).optional(), // Could do literals e.g. "autocomplete", "chat" but want to allow some flexibility later
+  requestOptions: requestOptionsSchema.optional(),
+  apiKey: z.string().optional(),
 });
 
-=======
-import { modelSchema, partialModelSchema } from "./models.js";
-
-export const dataSchema = z.object({
-  destination: z.string(),
-  levels: z.string().optional(),
-});
-
->>>>>>> 594c8648
 export const contextSchema = z.object({
   provider: z.string(),
   params: z.any().optional(),
@@ -49,16 +52,6 @@
   faviconUrl: z.string().optional(),
 });
 
-<<<<<<< HEAD
-const dataDestinationSchema = z.object({
-  name: z.string(),
-  destination: z.string().url(),
-  version: z.union([z.literal(1), z.literal(2)]),
-  events: z.array(z.string()).optional(), // Could do literals e.g. "autocomplete", "chat" but want to allow some flexibility later
-  requestOptions: requestOptionsSchema.optional(),
-  apiKey: z.string().optional(),
-});
-=======
 export const blockItemWrapperSchema = <T extends z.AnyZodObject>(schema: T) =>
   z.object({
     uses: z.string(),
@@ -68,7 +61,6 @@
 
 export const blockOrSchema = <T extends z.AnyZodObject>(schema: T) =>
   z.union([schema, blockItemWrapperSchema(schema)]);
->>>>>>> 594c8648
 
 export const configYamlSchema = z.object({
   name: z.string(),
@@ -111,7 +103,7 @@
   version: z.string(),
   models: z.array(modelSchema).optional(),
   context: z.array(contextSchema).optional(),
-  data: z.array(dataDestinationSchema).optional(),
+  data: z.array(dataSchema).optional(),
   tools: z.array(toolSchema).optional(),
   mcpServers: z.array(mcpServerSchema).optional(),
   rules: z.array(z.string()).optional(),
